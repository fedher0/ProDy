# -*- coding: utf-8 -*-
"""This module defines a class for handling multiple trajectories."""

import os.path

import numpy as np
from numbers import Integral

from .trajbase import TrajBase
from .frame import Frame

from prody.trajectory import openTrajFile
from prody.measure import wrapAtoms

from prody import LOGGER

__all__ = ['Trajectory']

class Trajectory(TrajBase):

    """A class for handling trajectories in multiple files."""

    def __init__(self, name, **kwargs):
        """Trajectory can be instantiated with a *name* or a filename. When
        name is a valid path to a trajectory file it will be opened for
        reading."""

        TrajBase.__init__(self, name)
        self._trajectory = None
        self._trajectories = []
        self._filenames = set()
        self._n_files = 0
        self._cfi = 0 # current file index
        assert 'mode' not in kwargs, 'mode is an invalid keyword argument'
        self._kwargs = kwargs
        if os.path.isfile(name):
            self.addFile(name)

    def __repr__(self):

        if self._closed:
            return '<Trajectory: {0} (closed)>'.format(self._title)

        link = ''
        if self._ag is not None:
            link = 'linked to ' + str(self._ag) + '; '

        files = ''
        if self._n_files > 1:
            files = '{0} files; '.format(self._n_files)

        next = 'next {0} of {1} frames; '.format(self._nfi, self._n_csets)

        if self._indices is None:
            atoms = '{0} atoms'.format(self._n_atoms)
        else:
            atoms = 'selected {0} of {1} atoms'.format(
                                            self.numSelected(), self._n_atoms)

        return '<Trajectory: {0} ({1}{2}{3}{4})>'.format(
                                        self._title, link, files, next, atoms)

    def _nextFile(self):

        self._cfi += 1
        if self._cfi < self._n_files:
            self._trajectory = self._trajectories[self._cfi]
            if self._trajectory.nextIndex() > 0:
                self._trajectory.reset()

    def _gotoFile(self, i):

        if i < self._n_files:
            self._cfi = i
            self._trajectory = self._trajectories[i]
            if self._trajectory.nextIndex() > 0:
                self._trajectory.reset()

    def setAtoms(self, atoms):

        for traj in self._trajectories:
            traj.setAtoms(atoms)
        TrajBase.setAtoms(self, atoms)

    setAtoms.__doc__ = TrajBase.setAtoms.__doc__

    def link(self, *ag):

        if ag:
            TrajBase.link(self, *ag)
            for traj in self._trajectories:
                traj.link(*ag)
        else:
            return self._ag

    link.__doc__ = TrajBase.link.__doc__

    def addFile(self, filename, **kwargs):
        """Add a file to the trajectory instance. Currently only DCD files
        are supported."""

        if not isinstance(filename, str):
            raise ValueError('filename must be a string')
        if os.path.abspath(filename) in self._filenames:
            raise IOError('{0} is already added to the trajectory'
                          .format(filename))
        assert 'mode' not in kwargs, 'mode is an invalid keyword argument'
        traj = openTrajFile(filename, **(kwargs or self._kwargs))
        n_atoms = self._n_atoms
        if n_atoms != 0 and n_atoms != traj.numAtoms():
            raise IOError('{0} must have same number of atoms as '
                            'previously loaded files'.format(traj.getTitle()))

        if self._n_files == 0:
            self._trajectory = traj
            self._title = traj.getTitle()
        if n_atoms == 0:
            self._n_atoms = traj.numAtoms()
            self._coords = traj._coords
        self._trajectories.append(traj)
        self._n_csets += traj.numFrames()
        self._n_files += 1
        if self._ag is not None:
            traj.setAtoms(self._ag)

    def numFiles(self):
        """Returns number of open trajectory files."""

        return self._n_files

    def getFilenames(self, absolute=False):
        """Returns list of filenames opened for reading."""

        return [traj.getFilename(absolute) for traj in self._trajectories]

    def getFrame(self, index):

        if self._closed:
            raise ValueError('I/O operation on closed file')
        self.goto(index)
        return next(self)

    def getCoordsets(self, indices=None):

        if self._closed:
            raise ValueError('I/O operation on closed file')
        if indices is None:
            indices = np.arange(self._n_csets)
        elif isinstance(indices, int):
            indices = np.array([indices])
        elif isinstance(indices, slice):
            indices = np.arange(*indices.indices(self._n_csets))
            indices.sort()
        elif isinstance(indices, (list, np.ndarray)):
            indices = np.unique(indices)
        else:
            raise TypeError('indices must be an integer or a list of '
                            'integers')

        nfi = self._nfi
        self.reset()
        coords = np.zeros((len(indices), self.numSelected(), 3),
                          self._trajectories[0]._dtype)
        prev = -1
        next = self.nextCoordset
        for i, index in enumerate(indices):
            diff = index - prev
            if diff > 1:
                self.skip(diff - 1)
            coords[i] = next()
            prev = index
        self.goto(nfi)
        return coords

    getCoordsets.__doc__ = TrajBase.getCoordsets.__doc__

    def __next__(self):

        if self._closed:
            raise ValueError('I/O operation on closed file')
        nfi = self._nfi
        if nfi < self._n_csets:
            traj = self._trajectory
            while traj._nfi == traj._n_csets:
                self._nextFile()
                traj = self._trajectory
            unitcell = traj._nextUnitcell()
            coords = traj._nextCoordset()

            if self._ag is None:
                frame = Frame(self, nfi, coords, unitcell)
            else:
                frame = self._frame
                Frame.__init__(frame, self, nfi, None, unitcell)
                self._ag.setACSLabel(self._title + ' frame ' + str(self._nfi))
            self._nfi += 1
            return frame

    __next__.__doc__ = TrajBase.__next__.__doc__
    next = __next__

    def nextCoordset(self):

        if self._closed:
            raise ValueError('I/O operation on closed file')
        if self._nfi < self._n_csets:
            traj = self._trajectory
            while traj._nfi == traj._n_csets:
                self._nextFile()
                traj = self._trajectory
            if self._ag is not None:
                self._ag.setACSLabel(self._title + ' frame ' + str(self._nfi))
                traj = self._trajectory
            self._nfi += 1
            #if self._indices is None:
            return traj.nextCoordset()
            #else:
            #    return traj.nextCoordset()[self._indices]

    nextCoordset.__doc__ = TrajBase.nextCoordset.__doc__

    def goto(self, n):

        if self._closed:
            raise ValueError('I/O operation on closed file')
        if not isinstance(n, Integral):
            raise ValueError('n must be an integer')
        n_csets = self._n_csets
        if n == 0:
            self.reset()
        else:
            if n < 0:
                n = n_csets + n
            if n < 0:
                n = 0
            elif n > n_csets:
                n = n_csets
            nfi = n
            for which, traj in enumerate(self._trajectories):
                if traj._n_csets >= nfi:
                    break
                else:
                    nfi -= traj._n_csets
            self._gotoFile(which)
            self._trajectory.goto(nfi)
            self._nfi = n

    goto.__doc__ = TrajBase.goto.__doc__

    def skip(self, n):

        if self._closed:
            raise ValueError('I/O operation on closed file')
        if not isinstance(n, Integral):
            raise ValueError('n must be an integer')
        left = self._n_csets - self._nfi
        if n > left:
            n = left
        while self._nfi < self._n_csets and n > 0:
            traj = self._trajectory
            skip = min(n, traj.numFrames() - traj.nextIndex())
            traj.skip(skip)
            if n > skip:
                self._nextFile()
            self._nfi += skip
            n -= skip

    skip.__doc__ = TrajBase.skip.__doc__

    def reset(self):

        if self._closed:
            raise ValueError('I/O operation on closed file')
        if self._trajectories:
            for traj in self._trajectories:
                traj.reset()
            self._trajectory = self._trajectories[0]
            self._cfi = 0
            self._nfi = 0

    reset.__doc__ = TrajBase.reset.__doc__

    def close(self):

        for traj in self._trajectories:
            traj.close()
        self._closed = True

    close.__doc__ = TrajBase.close.__doc__

    def hasUnitcell(self):

        return np.all([traj.hasUnitcell() for traj in self._trajectories])

    hasUnitcell.__doc__ = TrajBase.hasUnitcell.__doc__

    def getTimestep(self):
        """Returns list of timestep sizes, one number from each file."""

        return [traj.getTimestep() for traj in self._trajectories]

    def getFirstTimestep(self):
        """Returns list of first timestep values, one number from each file."""

        return [traj.getFirstTimestep() for traj in self._trajectories]

    def getFrameFreq(self):
        """Returns list of timesteps between frames, one number from each file.
        """

        return [traj.getFrameFreq() for traj in self._trajectories]

    def numFixed(self):
        """Returns a list of fixed atom numbers, one from each file."""

        return [traj.numFixed() for traj in self._trajectories]
<<<<<<< HEAD

    def wrap(self, unitcell=None, center=np.array([0., 0., 0.])):
        """Wrap atoms into an image of the system simulated under periodic boundary
        conditions for all frames and returns a new Trajectory.

        .. note::
        This function will wrap all atoms into the specified periodic image, so
        covalent bonds will be broken.

        :arg unitcell: orthorhombic unitcell array with shape (3,)
        :type unitcell: :class:`numpy.ndarray`

        :arg center: coordinates of the center of the wrapping cell, default is
            the origin of the Cartesian coordinate system
        :type center: :class:`numpy.ndarray`"""

        if unitcell is None:
            unitcell = self[0].getUnitcell()[:3]

        wrapped = Trajectory(self.getTitle() + '_wrapped')

        coordsets = self.getCoordsets()

        LOGGER.progress('Wrapping trajectory ...', len(coordsets))
        for i, coordset in enumerate(coordsets):
            wrapped.addCoordset(wrapAtoms(coordset), unitcell=unitcell, center=center)
            LOGGER.update(i)
        
        LOGGER.finish()

        return wrapped
        
=======
>>>>>>> e255fd22
<|MERGE_RESOLUTION|>--- conflicted
+++ resolved
@@ -314,38 +314,3 @@
         """Returns a list of fixed atom numbers, one from each file."""
 
         return [traj.numFixed() for traj in self._trajectories]
-<<<<<<< HEAD
-
-    def wrap(self, unitcell=None, center=np.array([0., 0., 0.])):
-        """Wrap atoms into an image of the system simulated under periodic boundary
-        conditions for all frames and returns a new Trajectory.
-
-        .. note::
-        This function will wrap all atoms into the specified periodic image, so
-        covalent bonds will be broken.
-
-        :arg unitcell: orthorhombic unitcell array with shape (3,)
-        :type unitcell: :class:`numpy.ndarray`
-
-        :arg center: coordinates of the center of the wrapping cell, default is
-            the origin of the Cartesian coordinate system
-        :type center: :class:`numpy.ndarray`"""
-
-        if unitcell is None:
-            unitcell = self[0].getUnitcell()[:3]
-
-        wrapped = Trajectory(self.getTitle() + '_wrapped')
-
-        coordsets = self.getCoordsets()
-
-        LOGGER.progress('Wrapping trajectory ...', len(coordsets))
-        for i, coordset in enumerate(coordsets):
-            wrapped.addCoordset(wrapAtoms(coordset), unitcell=unitcell, center=center)
-            LOGGER.update(i)
-        
-        LOGGER.finish()
-
-        return wrapped
-        
-=======
->>>>>>> e255fd22

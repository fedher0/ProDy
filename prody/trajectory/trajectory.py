# -*- coding: utf-8 -*-
"""This module defines a class for handling multiple trajectories."""

import os.path

import numpy as np
from numbers import Integral

from .trajbase import TrajBase
from .frame import Frame

from prody.trajectory import openTrajFile
from prody.measure import wrapAtoms

from prody import LOGGER

__all__ = ['Trajectory']

class Trajectory(TrajBase):

    """A class for handling trajectories in multiple files."""

    def __init__(self, name, **kwargs):
        """Trajectory can be instantiated with a *name* or a filename. When
        name is a valid path to a trajectory file it will be opened for
        reading."""

        TrajBase.__init__(self, name)
        self._trajectory = None
        self._trajectories = []
        self._filenames = set()
        self._n_files = 0
        self._cfi = 0 # current file index
        assert 'mode' not in kwargs, 'mode is an invalid keyword argument'
        self._kwargs = kwargs
        if os.path.isfile(name):
            self.addFile(name)

    def __repr__(self):

        if self._closed:
            return '<Trajectory: {0} (closed)>'.format(self._title)

        link = ''
        if self._ag is not None:
            link = 'linked to ' + str(self._ag) + '; '

        files = ''
        if self._n_files > 1:
            files = '{0} files; '.format(self._n_files)

        next = 'next {0} of {1} frames; '.format(self._nfi, self._n_csets)

        if self._indices is None:
            atoms = '{0} atoms'.format(self._n_atoms)
        else:
            atoms = 'selected {0} of {1} atoms'.format(
                                            self.numSelected(), self._n_atoms)

        return '<Trajectory: {0} ({1}{2}{3}{4})>'.format(
                                        self._title, link, files, next, atoms)

    def _nextFile(self):

        self._cfi += 1
        if self._cfi < self._n_files:
            self._trajectory = self._trajectories[self._cfi]
            if self._trajectory.nextIndex() > 0:
                self._trajectory.reset()

    def _gotoFile(self, i):

        if i < self._n_files:
            self._cfi = i
            self._trajectory = self._trajectories[i]
            if self._trajectory.nextIndex() > 0:
                self._trajectory.reset()

    def setAtoms(self, atoms):

        for traj in self._trajectories:
            traj.setAtoms(atoms)
        TrajBase.setAtoms(self, atoms)

    setAtoms.__doc__ = TrajBase.setAtoms.__doc__

    def link(self, *ag):

        if ag:
            TrajBase.link(self, *ag)
            for traj in self._trajectories:
                traj.link(*ag)
        else:
            return self._ag

    link.__doc__ = TrajBase.link.__doc__

    def addFile(self, filename, **kwargs):
        """Add a file to the trajectory instance. Currently only DCD files
        are supported."""

        if not isinstance(filename, str):
            raise ValueError('filename must be a string')
        if os.path.abspath(filename) in self._filenames:
            raise IOError('{0} is already added to the trajectory'
                          .format(filename))
        assert 'mode' not in kwargs, 'mode is an invalid keyword argument'
        traj = openTrajFile(filename, **(kwargs or self._kwargs))
        n_atoms = self._n_atoms
        if n_atoms != 0 and n_atoms != traj.numAtoms():
            raise IOError('{0} must have same number of atoms as '
                            'previously loaded files'.format(traj.getTitle()))

        if self._n_files == 0:
            self._trajectory = traj
            self._title = traj.getTitle()
        if n_atoms == 0:
            self._n_atoms = traj.numAtoms()
            self._coords = traj._coords
        self._trajectories.append(traj)
        self._n_csets += traj.numFrames()
        self._n_files += 1
        if self._ag is not None:
            traj.setAtoms(self._ag)

    def numFiles(self):
        """Returns number of open trajectory files."""

        return self._n_files

    def getFilenames(self, absolute=False):
        """Returns list of filenames opened for reading."""

        return [traj.getFilename(absolute) for traj in self._trajectories]

    def getFrame(self, index):

        if self._closed:
            raise ValueError('I/O operation on closed file')
        self.goto(index)
        return next(self)

    def getCoordsets(self, indices=None):

        if self._closed:
            raise ValueError('I/O operation on closed file')
        if indices is None:
            indices = np.arange(self._n_csets)
        elif isinstance(indices, int):
            indices = np.array([indices])
        elif isinstance(indices, slice):
            indices = np.arange(*indices.indices(self._n_csets))
            indices.sort()
        elif isinstance(indices, (list, np.ndarray)):
            indices = np.unique(indices)
        else:
            raise TypeError('indices must be an integer or a list of '
                            'integers')

        nfi = self._nfi
        self.reset()
        coords = np.zeros((len(indices), self.numSelected(), 3),
                          self._trajectories[0]._dtype)
        prev = -1
        next = self.nextCoordset
        for i, index in enumerate(indices):
            diff = index - prev
            if diff > 1:
                self.skip(diff - 1)
            coords[i] = next()
            prev = index
        self.goto(nfi)
        return coords

    getCoordsets.__doc__ = TrajBase.getCoordsets.__doc__

    def __next__(self):

        if self._closed:
            raise ValueError('I/O operation on closed file')
        nfi = self._nfi
        if nfi < self._n_csets:
            traj = self._trajectory
            while traj._nfi == traj._n_csets:
                self._nextFile()
                traj = self._trajectory
            unitcell = traj._nextUnitcell()
            coords = traj._nextCoordset()

            if self._ag is None:
                frame = Frame(self, nfi, coords, unitcell)
            else:
                frame = self._frame
                Frame.__init__(frame, self, nfi, None, unitcell)
                self._ag.setACSLabel(self._title + ' frame ' + str(self._nfi))
            self._nfi += 1
            return frame

    __next__.__doc__ = TrajBase.__next__.__doc__
    next = __next__

    def nextCoordset(self):

        if self._closed:
            raise ValueError('I/O operation on closed file')
        if self._nfi < self._n_csets:
            traj = self._trajectory
            while traj._nfi == traj._n_csets:
                self._nextFile()
                traj = self._trajectory
            if self._ag is not None:
                self._ag.setACSLabel(self._title + ' frame ' + str(self._nfi))
                traj = self._trajectory
            self._nfi += 1
            #if self._indices is None:
            return traj.nextCoordset()
            #else:
            #    return traj.nextCoordset()[self._indices]

    nextCoordset.__doc__ = TrajBase.nextCoordset.__doc__

    def goto(self, n):

        if self._closed:
            raise ValueError('I/O operation on closed file')
        if not isinstance(n, Integral):
            raise ValueError('n must be an integer')
        n_csets = self._n_csets
        if n == 0:
            self.reset()
        else:
            if n < 0:
                n = n_csets + n
            if n < 0:
                n = 0
            elif n > n_csets:
                n = n_csets
            nfi = n
            for which, traj in enumerate(self._trajectories):
                if traj._n_csets >= nfi:
                    break
                else:
                    nfi -= traj._n_csets
            self._gotoFile(which)
            self._trajectory.goto(nfi)
            self._nfi = n

    goto.__doc__ = TrajBase.goto.__doc__

    def skip(self, n):

        if self._closed:
            raise ValueError('I/O operation on closed file')
        if not isinstance(n, Integral):
            raise ValueError('n must be an integer')
        left = self._n_csets - self._nfi
        if n > left:
            n = left
        while self._nfi < self._n_csets and n > 0:
            traj = self._trajectory
            skip = min(n, traj.numFrames() - traj.nextIndex())
            traj.skip(skip)
            if n > skip:
                self._nextFile()
            self._nfi += skip
            n -= skip

    skip.__doc__ = TrajBase.skip.__doc__

    def reset(self):

        if self._closed:
            raise ValueError('I/O operation on closed file')
        if self._trajectories:
            for traj in self._trajectories:
                traj.reset()
            self._trajectory = self._trajectories[0]
            self._cfi = 0
            self._nfi = 0

    reset.__doc__ = TrajBase.reset.__doc__

    def close(self):

        for traj in self._trajectories:
            traj.close()
        self._closed = True

    close.__doc__ = TrajBase.close.__doc__

    def hasUnitcell(self):

        return np.all([traj.hasUnitcell() for traj in self._trajectories])

    hasUnitcell.__doc__ = TrajBase.hasUnitcell.__doc__

    def getTimestep(self):
        """Returns list of timestep sizes, one number from each file."""

        return [traj.getTimestep() for traj in self._trajectories]

    def getFirstTimestep(self):
        """Returns list of first timestep values, one number from each file."""

        return [traj.getFirstTimestep() for traj in self._trajectories]

    def getFrameFreq(self):
        """Returns list of timesteps between frames, one number from each file.
        """

        return [traj.getFrameFreq() for traj in self._trajectories]

    def numFixed(self):
        """Returns a list of fixed atom numbers, one from each file."""

        return [traj.numFixed() for traj in self._trajectories]

    def wrap(self, unitcell=None, center=np.array([0., 0., 0.])):
        """Wrap atoms into an image of the system simulated under periodic boundary
        conditions for all frames and returns a new Trajectory.

        .. note::
        This function will wrap all atoms into the specified periodic image, so
        covalent bonds will be broken.

        :arg unitcell: orthorhombic unitcell array with shape (3,)
        :type unitcell: :class:`numpy.ndarray`

        :arg center: coordinates of the center of the wrapping cell, default is
            the origin of the Cartesian coordinate system
        :type center: :class:`numpy.ndarray`"""

        if unitcell is None:
            unitcell = self[0].getUnitcell()[:3]

<<<<<<< HEAD
        wrapped = Trajectory(self.title + '_wrapped')
=======
        wrapped = Trajectory(self.getTitle() + '_wrapped')
>>>>>>> be6141cc

        coordsets = self.getCoordsets()

        LOGGER.progress('Wrapping trajectory ...', len(coordsets))
        for i, coordset in enumerate(coordsets):
            wrapped.addCoordset(wrapAtoms(coordset), unitcell=unitcell, center=center)
            LOGGER.update(i)
        
        LOGGER.finish()

        return wrapped
        <|MERGE_RESOLUTION|>--- conflicted
+++ resolved
@@ -333,11 +333,7 @@
         if unitcell is None:
             unitcell = self[0].getUnitcell()[:3]
 
-<<<<<<< HEAD
-        wrapped = Trajectory(self.title + '_wrapped')
-=======
         wrapped = Trajectory(self.getTitle() + '_wrapped')
->>>>>>> be6141cc
 
         coordsets = self.getCoordsets()
 

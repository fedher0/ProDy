--- conflicted
+++ resolved
@@ -814,11 +814,7 @@
 def calcPrincAxes(coords, turbo=True):
     """Calculate principal axes from coords"""
     M = calcInertiaTensor(coords)
-<<<<<<< HEAD
     _, vectors, _ = solveEig(M, 3, zeros=True, turbo=turbo, reverse=True)
-    return vectors
-=======
-    _, vectors = solveEig(M, 3, zeros=True, turbo=turbo, reverse=True)
     return vectors
 
 
@@ -865,4 +861,3 @@
                 dist_mat[i, j] = dist_mat[j, i] = max(dists)
 
     return dist_mat
->>>>>>> 0dd94666

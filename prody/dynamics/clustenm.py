--- conflicted
+++ resolved
@@ -890,13 +890,8 @@
         :arg n_gens: Number of generations.
         :type n_gens: int
 
-<<<<<<< HEAD
-        :arg maxclust: Maximum number of clusters for each generation, default is None.
-            A tuple of int's can be given, e.g. (10, 30, 50) for subsequent generations.
-=======
         :arg maxclust: Maximum number of clusters for each generation, default in None.
             A tuple of ints can be given, e.g. (10, 30, 50) for subsequent generations.
->>>>>>> 51304468
             Warning: Either maxclust or RMSD threshold should be given! For large number of
             generations and/or structures, specifying maxclust is more efficient.
         :type maxclust: int, tuple

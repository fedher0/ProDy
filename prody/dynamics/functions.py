--- conflicted
+++ resolved
@@ -11,23 +11,15 @@
 
 from prody import LOGGER, SETTINGS, PY3K
 from prody.atomic import Atomic, AtomSubset
-<<<<<<< HEAD
 from prody.utilities import openFile, openSQLite, isExecutable, which, PLATFORM, addext, wrapModes
 from prody.proteins.starfile import parseSTAR, writeSTAR
-=======
 from prody.proteins import alignChains
-from prody.utilities import openFile, isExecutable, which, PLATFORM, addext
->>>>>>> 49605602
 
 from prody.ensemble import PDBEnsemble
 
 from .nma import NMA, MaskedNMA
 from .anm import ANM, ANMBase, MaskedANM
-<<<<<<< HEAD
-from .analysis import calcCollectivity
-=======
-from .analysis import calcProjection
->>>>>>> 49605602
+from .analysis import calcCollectivity, calcProjection
 from .gnm import GNM, GNMBase, ZERO, MaskedGNM
 from .exanm import exANM, MaskedExANM
 from .rtb import RTB
@@ -39,15 +31,9 @@
 from .editing import sliceModel, reduceModel, trimModel
 from .editing import sliceModelByMask, reduceModelByMask, trimModelByMask
 
-<<<<<<< HEAD
 __all__ = ['parseArray', 'parseModes', 'parseCFlexModes',
-           'parseSparseMatrix',
+           'parseSparseMatrix', 'parseGromacsModes',
            'writeArray', 'writeModes', 'writeCFlexModes',
-=======
-__all__ = ['parseArray', 'parseModes', 'parseSparseMatrix',
-           'parseGromacsModes',
-           'writeArray', 'writeModes',
->>>>>>> 49605602
            'saveModel', 'loadModel', 'saveVector', 'loadVector',
            'calcENM', 'realignModes']
 

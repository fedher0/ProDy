--- conflicted
+++ resolved
@@ -193,11 +193,7 @@
     """Returns root weighted square inner product (RWSIP)
     of essential subspaces [VC07]_.  This function returns a single number.
 
-<<<<<<< HEAD
-    .. [VC09] Carnevale V, Pontiggia F, Micheletti C. Structural and dynamical 
-=======
     .. [VC07] Carnevale V, Pontiggia F, Micheletti C. Structural and dynamical 
->>>>>>> 650af2fd
        alignment of enzymes with partial structural similarity.
        *J Phys Condens Matter.* **2007** 19:285206."""
 
@@ -213,18 +209,6 @@
     else:
         length2 = len(modes2)
 
-<<<<<<< HEAD
-    eigvecs1 = modes1.getEigvecs()
-    eigvecs2 = modes2.getEigvecs()
-
-    denominator = [1/(eigvecs1[l]*eigvecs2[l]) for l in range(length1)]
-
-    rwsip = np.sqrt(
-        np.sum([1/eigvecs1[l] * 1/eigvecs2[m] * np.power(overlap[l, m], 2)
-                for l in range(length1)
-                for m in range(length2)]
-               ) / denominator)
-=======
     vars1 = modes1.getVariances()
     vars2 = modes2.getVariances()
 
@@ -235,7 +219,6 @@
     denominator = np.dot(vars1[:length1], vars2[:length1])
     
     rwsip = np.sqrt(numerator/denominator)
->>>>>>> 650af2fd
     return rwsip
 
 
@@ -245,11 +228,7 @@
 
     .. [SK02] Kundu S, Melton JS, Sorensen DC, Phillips GN: Dynamics of 
         proteins in crystals: comparison of experiment with simple models. 
-<<<<<<< HEAD
-        *Biophys J.* **2002**, 83: 723-732.
-=======
         *Biophys J.* **2002**, 83:723-732.
->>>>>>> 650af2fd
         
     """
     if isinstance(modes1, (NMA, ModeSet)):

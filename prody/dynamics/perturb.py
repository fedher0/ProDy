# -*- coding: utf-8 -*-
"""This module defines functions for performing perturbation response scanning
from PCA and normal modes."""


import numpy as np
from numpy.lib.arraysetops import isin

from prody import LOGGER
from prody.atomic import AtomGroup, Selection, Atomic, sliceAtomicData
from prody.utilities import div0

from .nma import NMA
from .modeset import ModeSet
from .mode import Mode

__all__ = ['calcPerturbResponse', 'calcDynamicFlexibilityIndex',
           'calcDynamicCouplingIndex']

def calcPerturbResponse(model, **kwargs):

    """This function implements the perturbation response scanning (PRS) method
    described in [CA09]_ and [IG14]_. It returns a PRS matrix, and effectiveness 
    and sensitivity profiles.
    
    Rows of the matrix are the average magnitude of the responses obtained by 
    perturbing the atom/node position at that row index, i.e. ``prs_matrix[i,j]`` 
    will give the response of residue/node *j* to perturbations in residue/node *i*. 
    
    PRS is performed using the covariance matrix from a *model*, e.g. 
    a :class:`.ANM` instance. To use an external matrix, please provide it to 
    a :class:`.PCA` instance using the :meth:`.PCA.setCovariance`.

    When an *atoms* instance is given, the PRS matrix will be added as data, 
    which can be retrieved with ``atoms.getData('prs_matrix')``.  

    *model* and *atoms* must have the same number of atoms. *atoms* must be an
    :class:`.AtomGroup` instance. 

    .. [CA09] Atilgan C, Atilgan AR, Perturbation-Response Scanning
       Reveals Ligand Entry-Exit Mechanisms of Ferric Binding Protein.
       *PLoS Comput Biol* **2009** 5(10):e1000544.

    .. [IG14] General IJ, Liu Y, Blackburn ME, Mao W, Gierasch LM, Bahar I.
        ATPase subdomain IA is a mediator of interdomain allostery in Hsp70
        molecular chaperones. *PLoS Comput. Biol.* **2014** 10:e1003624.

    If *turbo* is **True** (default), then PRS is approximated by the limit of 
    large numbers of forces and no perturbation forces are explicitly applied. 
    If set to **False**, then each residue/node is perturbed *repeats* times (default 100) 
<<<<<<< HEAD
    with a random unit force vector.a number of *repeats* of forces as in ProDy v1.8 and earlier.
=======
    with a random unit force vector as in ProDy v1.8 and earlier.
>>>>>>> e2c3ffd1
    """

    if not isinstance(model, (NMA, ModeSet, Mode)):
        raise TypeError('model must be an NMA, ModeSet, or Mode instance')

    if isinstance(model, NMA) and len(model) == 0:
        raise ValueError('model must have normal modes calculated')

    atoms = kwargs.get('atoms', None)
    suppress_diag = kwargs.get('suppress_diag', False)
    no_diag = kwargs.get('no_diag', suppress_diag)

    if atoms is not None:
        if isinstance(atoms, Selection):
            atoms = atoms.copy()
        if not isinstance(atoms, AtomGroup):
            raise TypeError('atoms must be an AtomGroup instance')
        elif atoms.numAtoms() != model.numAtoms():
            raise ValueError('model and atoms must have the same number atoms')

    n_atoms = model.numAtoms()
    # LOGGER.timeit('_prody_prs_all')
    # LOGGER.info('Calculating covariance matrix')
    # LOGGER.timeit('_prody_cov')

    cov = model.getCovariance()

    turbo = kwargs.get('turbo', True)
    if turbo:
        if not model.is3d():
            prs_matrix = cov**2

        else:
            cov_squared = cov**2
            n_by_3n_cov_squared = np.zeros((n_atoms, 3 * n_atoms))
            prs_matrix = np.zeros((n_atoms, n_atoms))
            i3 = -3
            i3p3 = 0
            for i in range(n_atoms):
                i3 += 3
                i3p3 += 3
                n_by_3n_cov_squared[i,:] = (cov_squared[i3:i3p3,:]).sum(0)

            j3 = -3
            j3p3 = 0
            for j in range(n_atoms):
                j3 += 3
                j3p3 += 3                
                prs_matrix[:,j] = (n_by_3n_cov_squared[:,j3:j3p3]).sum(1)
    else:
        repeats = kwargs.pop('repeats', 100)
        LOGGER.info('Calculating perturbation response with {0} repeats'.format(repeats))
        LOGGER.timeit('_prody_prs_mat')

        response_matrix = np.zeros((n_atoms, n_atoms))
        LOGGER.progress('Calculating perturbation response', n_atoms, '_prody_prs')
        i3 = -3
        i3p3 = 0
        for i in range(n_atoms):
            i3 += 3
            i3p3 += 3
            forces = np.random.rand(repeats * 3).reshape((repeats, 3))
            forces /= ((forces**2).sum(1)**0.5).reshape((repeats, 1))
            for force in forces:
                response_matrix[i] += (
                    np.dot(cov[:, i3:i3p3], force)
                    ** 2).reshape((n_atoms, 3)).sum(1)
            LOGGER.update(i, '_prody_prs')

        response_matrix /= repeats

        LOGGER.clear()
        LOGGER.report('Perturbation response matrix calculated in %.1fs.',
                    '_prody_prs_mat')

    norm_prs_matrix = np.zeros((n_atoms, n_atoms))
    self_dp = np.diag(prs_matrix)  
    self_dp = self_dp.reshape(n_atoms, 1)
    re_self_dp = np.repeat(self_dp, n_atoms, axis=1)
    norm_prs_matrix = div0(prs_matrix, re_self_dp)

    if no_diag:
       # suppress the diagonal (self displacement) to facilitate
       # visualizing the response profile
       norm_prs_matrix = norm_prs_matrix - np.diag(np.diag(norm_prs_matrix))
    
    W = 1 - np.eye(n_atoms)
    effectiveness = np.average(norm_prs_matrix, weights=W, axis=1)
    sensitivity = np.average(norm_prs_matrix, weights=W, axis=0)

    # LOGGER.report('Perturbation response scanning completed in %.1fs.',
    #               '_prody_prs_all')

    if atoms is not None:
        try:
            ag = atoms.getAtomGroup()
            defdata = np.zeros(ag.numAtoms(), dtype=float)
            ag.setData('effectiveness', defdata.copy())
            ag.setData('sensitivity', defdata.copy())
        except AttributeError:
            pass
        atoms.setData('effectiveness', effectiveness)
        atoms.setData('sensitivity', sensitivity)

        #atoms.setData('prs_matrix', norm_prs_matrix)

    return norm_prs_matrix, effectiveness, sensitivity


def calcDynamicFlexibilityIndex(model, atoms, select, **kwargs):
    """
    Calculate the dynamic flexibility index for the selected residue(s).
    This function implements the dynamic flexibility index (Dfi) method
    described in [ZNG13]_.

    :arg model: 3D model from which to calculate covariance matrix
    :type model: :class:`.ANM`, :class:`.PCA`

    :arg atoms: an Atomic object from which residues are selected
    :type atoms: :class:`.Atomic`

    :arg select: a selection string or selection for residues of interest
    :type select: str, :class:`.Selection`

    :arg norm: whether to normalise the covariance, default False
    :type norm: bool

    .. [ZNG13] Gerek ZN, Kumar S, Ozkan SB, Structural dynamics flexibility 
       informs function and evolution at a proteome scale.
       *Evol Appl.* **2013** 6(3):423-33.

    """
    if not isinstance(model, NMA) or not model.is3d():
        raise TypeError('model must be of type ANM or PCA, not {0}'
                        .format(type(model)))

    if not isinstance(atoms, Atomic):
        raise TypeError('atoms should be an Atomic object')

    norm = kwargs.get('norm', False)
    if norm:
        prs_matrix, _, _ = calcPerturbResponse(model, atoms=atoms, **kwargs)
    else:
        prs_matrix = model.getCovariance()

    if not isinstance(select, (str, Selection)):
        raise TypeError('select should be a Selection or selection string')

    profiles = sliceAtomicData(prs_matrix, atoms, select, axis=0)
    return np.sum(profiles, axis=1)/np.sum(prs_matrix)


def calcDynamicCouplingIndex(model, atoms, select, func_sel, **kwargs):
    """
    Calculate the dynamic coupling index for the selected residue(s).
    This function implements the dynamic coupling index (DCI) 
    or functional DFI method described in [AK15]_.

    :arg model: 3D model from which to calculate covariance matrix
    :type model: :class:`.ANM`, :class:`.PCA`

    :arg atoms: an Atomic object from which residues are selected
    :type atoms: :class:`.Atomic`

    :arg select: a selection string or selection for residues of interest
    :type select: str, :class:`.Selection`

    :arg func_sel: a selection string or selection for functional residues
    :type func_sel: str, :class:`.Selection`

    :arg norm: whether to normalise the covariance, default False
    :type norm: bool

    .. [AK15] Kumar A, Glembo TJ, Ozkan SB. The Role of Conformational Dynamics and Allostery 
        in the Disease Development of Human Ferritin.
       *Biophys J.* **2015** 109(6):1273-81.

    """
    if not isinstance(model, NMA) or not model.is3d():
        raise TypeError('model must be of type ANM or PCA, not {0}'
                        .format(type(model)))

    if not isinstance(atoms, Atomic):
        raise TypeError('atoms should be an Atomic object')

    norm = kwargs.get('norm', False)
    if norm:
        prs_matrix, _, _ = calcPerturbResponse(model, atoms=atoms, **kwargs)
    else:
        prs_matrix = model.getCovariance()

    if not isinstance(select, (str, Selection)):
        raise TypeError('select should be a Selection or selection string')
    
    if not isinstance(func_sel, (str, Selection)):
        raise TypeError('func_sel should be a Selection or selection string')

    profiles = sliceAtomicData(prs_matrix, atoms, select, axis=0)
    func_profiles = sliceAtomicData(profiles, atoms, func_sel, axis=1)

    if isinstance(func_sel, str):
        func_sel = atoms.select(func_sel)

    N_functional = func_sel.numAtoms()

    numerator = np.sum(func_profiles, axis=1) / N_functional
    denominator = np.sum(profiles, axis=1) / atoms.numAtoms()
    return numerator/denominator
    <|MERGE_RESOLUTION|>--- conflicted
+++ resolved
@@ -48,11 +48,7 @@
     If *turbo* is **True** (default), then PRS is approximated by the limit of 
     large numbers of forces and no perturbation forces are explicitly applied. 
     If set to **False**, then each residue/node is perturbed *repeats* times (default 100) 
-<<<<<<< HEAD
-    with a random unit force vector.a number of *repeats* of forces as in ProDy v1.8 and earlier.
-=======
     with a random unit force vector as in ProDy v1.8 and earlier.
->>>>>>> e2c3ffd1
     """
 
     if not isinstance(model, (NMA, ModeSet, Mode)):

# -*- coding: utf-8 -*-
"""This module defines functions for analyzing normal modes obtained 
for conformations in an ensemble."""

import time
from numbers import Integral
from numpy import ndarray
import numpy as np
import warnings

from prody import LOGGER, SETTINGS
from prody.utilities import showFigure, showMatrix, copy, checkWeights, openFile, DTYPE
from prody.utilities import getValue, importLA, wmean, div0, isListLike
from prody.ensemble import Ensemble, Conformation
from prody.atomic import AtomGroup

from .nma import NMA
from .modeset import ModeSet
from .mode import Mode, Vector
from .functions import calcENM
from .compare import calcSpectralOverlap, matchModes, calcOverlap

from .analysis import calcSqFlucts, calcCrossCorr, calcFractVariance, calcCollectivity
from .plotting import showAtomicLines, showAtomicMatrix, showDomainBar
from .perturb import calcPerturbResponse
from .anm import ANM
from .gnm import GNM

__all__ = ['ModeEnsemble', 'sdarray', 'calcEnsembleENMs', 
           'showSignature1D', 'psplot', 'showSignatureAtomicLines', 
           'showSignatureMode', 'showSignatureDistribution', 'showSignatureCollectivity',
           'showSignatureSqFlucts', 'calcEnsembleSpectralOverlaps', 'calcSignatureSqFlucts', 
           'calcSignatureCollectivity', 'calcSignatureFractVariance', 'calcSignatureModes', 
           'calcSignatureCrossCorr', 'showSignatureCrossCorr', 'showVarianceBar',
           'showSignatureVariances', 'calcSignatureOverlaps', 'showSignatureOverlaps',
           'saveModeEnsemble', 'loadModeEnsemble', 'saveSignature', 'loadSignature',
           'calcSubfamilySpectralOverlaps','showSubfamilySpectralOverlaps', 'calcSignaturePerturbResponse']

class ModeEnsemble(object):
    """
    A collection of ENMs calculated for conformations in an :class:`Ensemble`. 
    or :class:`PDBEnsemble`. 
    """

    __slots__ = ['_modesets', '_title', '_labels', '_atoms', '_weights', '_matched', '_reweighted']

    def __init__(self, title=None):
        self._modesets = []
        self._title = 'Unknown' if title is None else title
        self._labels = None
        self._atoms = None
        self._weights = None
        self._matched = False
        self._reweighted = False

    def __len__(self):
        """Returns the number of modesets."""

        return len(self._modesets)

    def __iter__(self):
        for modeset in self._modesets:
            yield modeset

    iterModeSets = __iter__

    def iterModes(self):
        for i in range(self.numModes()):
            modesets = []
            for modeset in self._modesets:
                modesets.append(modeset[i])
            ens = ModeEnsemble(self.getTitle())
            ens._modesets = modesets
            yield ens

    def __repr__(self):
        if self.numModeSets() == 1:
            modesets_str = '1 modeset'
        else:
            modesets_str = '{0} modesets'.format(self.numModeSets())

        if self.numModes() == 1:
            modes_str = '1 mode'
        else:
            modes_str = '{0} modes'.format(self.numModes())

        if self.numAtoms() == 1:
            atoms_str = '1 atom'
        else:
            atoms_str = '{0} atoms'.format(self.numAtoms())

        return '<ModeEnsemble: {0} ({1}, {2})>'\
                .format(modesets_str, modes_str, atoms_str)

    def __str__(self):
        return self.getTitle()
    
    def _getitembase(self, modeset_index, mode_index):

        if isinstance(modeset_index, slice):
            modesets = self._modesets[modeset_index]
            modeset_indices = modeset_index
            labels = None if self._labels is None else self._labels[modeset_index]
            matched = self.getMatchingStatus()[modeset_index]
            reweighted = self.getReweightingStatus()[modeset_index]
        elif not np.isscalar(modeset_index):
            modesets = []; modeset_indices = []; labels = []; matched = []; reweighted = []
            for i in modeset_index:
                if isinstance(i, Integral):
                    j = i
                elif isinstance(i, str):
                    try:
                        j = self._labels.index(i)
                    except:
                        raise IndexError('invalid label: %s'%i)
                else:
                    raise IndexError('all indices must be integers or strings (labels)')
                modesets.append(self._modesets[j])
                modeset_indices.append(j)
                if self._labels is not None:
                    labels.append(self._labels[j])
                
                allstatus = self.getMatchingStatus()
                matched.append(allstatus[j])

                allstatus = self.getReweightingStatus()
                reweighted.append(allstatus[j])
        else:
            if isinstance(modeset_index, Integral):
                pass
            elif isinstance(modeset_index, str):
                try:
                    modeset_index = self._labels.index(modeset_index)
                except:
                    raise IndexError('invalid label: %s'%modeset_index)
            else:
                raise IndexError('indices must be int, slice, or array-like objects')
            return self._modesets[modeset_index][mode_index]
        
        if np.isscalar(mode_index):
            mode_index = [mode_index]
        for i in range(len(modesets)):
            modesets[i] = modesets[i][mode_index]

        if self._weights is None:
            weights = None
        else:
            weights = self._weights[modeset_indices, :, :]

        ens = ModeEnsemble(title=self.getTitle())
        ens.addModeSet(modesets, weights=weights, label=labels, matched=matched, reweighted=reweighted)
        ens.setAtoms(self.getAtoms())
        return ens

    def __getitem__(self, index):
        """A list or tuple of integers can be used for indexing."""

        modeset_index = slice(None, None, None)
        mode_index = slice(None, None, None)

        if isinstance(index, tuple):
            if len(index) >= 1:
                modeset_index = index[0]
            if len(index) >= 2:
                mode_index = index[1]
            if len(index) >= 3:
                raise ValueError('ModeEnsemble indexing supports up to two arguments')
        else:
            modeset_index = index
        ens = self._getitembase(modeset_index, mode_index)
        return ens

    def __add__(self, other):
        """Concatenate two mode ensembles. """

        if not isinstance(other, ModeEnsemble):
            raise TypeError('an ModeEnsemble instance cannot be added to an {0} '
                            'instance'.format(type(other)))
        if self.numAtoms() != other.numAtoms():
            raise ValueError('Ensembles must have same number of atoms.')
        if self.numModes() != other.numModes():
            raise ValueError('Ensembles must have same number of modes.')

        ensemble = ModeEnsemble('{0} + {1}'.format(self.getTitle(),
                                                  other.getTitle()))
        ensemble.addModeSet(self._modesets, weights=self._weights, label=self._labels,
                            matched=self.getMatchingStatus(), reweighted=self.getReweightingStatus())
        ensemble.setAtoms(self.getAtoms())
        
        ensemble.addModeSet(other.getModeSets(), weights=other.getWeights(),
                            label=other.getLabels(), matched=other.getMatchingStatus(),
                            reweighted=other.getReweightingStatus())
        return ensemble

    def is3d(self):
        """Returns **True** is model is 3-dimensional."""
        
        if self._modesets:
            return self._modesets[0].is3d()
        return False

    def numAtoms(self):
        """Returns number of atoms."""

        if self._modesets:
            return self._modesets[0].numAtoms()
        return 0

    def numModes(self):
        """Returns number of modes in the instance (not necessarily maximum
        number of possible modes)."""

        if self._modesets:
            return self._modesets[0].numModes()
        return 0

    def numModeSets(self):
        """Returns number of modesets in the instance."""
        return len(self)

    def getTitle(self):
        """Returns title of the signature."""
        return self._title

    def getWeights(self):
        """Returns a copy of weights."""
        return copy(self._weights)

    def setWeights(self, weights):
        """Set atomic weights."""

        n_atoms = self.numAtoms()
        n_modesets = self.numModeSets()

        if n_atoms > 0 and n_modesets > 0:
            self._weights = checkWeights(weights, n_atoms, n_modesets)
        else:
            raise RuntimeError('modesets must be set before weights can be assigned')

    def getModeSets(self, index=None):
        """
        Returns the modeset of the given index. If index is **None** then all 
        modesets are returned.
        """

        if index is None:
            return self._modesets

        subset = self[index]
        if isinstance(subset, ModeSet):
            return subset
        else:
            return subset._modesets

    def getArray(self, mode_index=0):
        """Returns a sdarray of row arrays."""

        if np.isscalar(mode_index):
            sig = self.getEigvec(mode_index)
        else:
            sig = self.getEigvecs(mode_index)
        return sig
    
    _getArray = getArray
    
    def _getModeData(self, name, mode_index=0, weights=None, sign_correction=False):
        modesets = self._modesets

        V = []
        for i, modeset in enumerate(modesets):
            mode = modeset[mode_index]
            func = getattr(mode, name)
            v = func()
            if sign_correction:
                if i == 0:
                    v0 = v
                else:
                    c = np.dot(v, v0)
                    if c < 0:
                        v *= -1
            V.append(v)
        is3d = mode.is3d()
        V = np.vstack(V)

        mode_num = modesets[0][mode_index].getIndex()
        title = 'mode %d'%(mode_num+1)
        sig = sdarray(V, title=title, weights=weights, labels=self.getLabels(), is3d=is3d)
        return sig

    def _getData(self, name, mode_indices=None, weights=None, sign_correction=False):
        modesets = self._modesets
        V = []
        for i, modeset in enumerate(modesets):
            modes = modeset if mode_indices is None else modeset[mode_indices]
            func = getattr(modes, name)
            vecs = func()
            if sign_correction:
                if i == 0:
                    vecs0 = vecs
                else:
                    c = np.sign(np.dot(vecs.T, vecs0))
                    c = np.diag(np.diag(c))
                    vecs = np.dot(vecs, c)
            V.append(vecs)
        is3d = modeset.is3d()
        V = np.array(V)

        title = '%d modes'%len(V)
        sig = sdarray(V, title=title, weights=weights, labels=self.getLabels(), is3d=is3d)
        return sig

    def getEigvec(self, mode_index=0, sign_correction=True):
        """Returns a sdarray of eigenvector across modesets."""

        weights = self.getWeights()
        if weights is not None:
            weights = weights[:, :, 0]
            if self.is3d():
                weights = np.repeat(weights, 3, axis=1)
        return self._getModeData('getEigvec', mode_index, weights=weights, sign_correction=True)

    def getEigvecs(self, mode_indices=None, sign_correction=True):
        """Returns a sdarray of eigenvectors across modesets."""

        weights = self.getWeights()
        if weights is not None:
            weights = weights[:, :, 0]
            if mode_indices is not None:
                n_modes = len(mode_indices)
            else:
                n_modes = self.numModes()
            W = [weights.copy() for _ in range(n_modes)]  # almost equivalent to W = [weights]*n_modes
            W = np.stack(W, axis=-1)
            if self.is3d():
                W = np.repeat(W, 3, axis=1)

        return self._getData('getEigvecs', mode_indices, weights=W, sign_correction=True)

    def getVariance(self, mode_index=0):
        """Returns variances of a given mode index with respect to the reference."""
        
        return self._getModeData('getVariance', mode_index)

    def getVariances(self, mode_indices=None):
        """Returns a sdarray of variances across modesets."""

        return self._getData('getVariances', mode_indices)

    def getEigval(self, mode_index=0):
        """Returns eigenvalue of a given mode index with respect to the reference."""
        
        return self._getModeData('getEigval', mode_index)

    def getEigvals(self, mode_indices=None):
        """Returns a sdarray of eigenvalues across modesets."""

        return self._getData('getEigvals', mode_indices)

    def getIndex(self, mode_index=0):
        """Returns indices of modes matched to the reference modeset."""

        return self._getModeData('getIndex', mode_index)

    def getIndices(self, mode_indices=None):
        """Returns indices of modes in the mode ensemble."""
        
        return self._getData('getIndices', mode_indices)

    def getAtoms(self):
        """Returns associated atoms of the mode ensemble."""

        return self._atoms

    def setAtoms(self, atoms):
        """Sets the atoms of the mode ensemble."""

        if atoms is not None and self._atoms is not None:
            if len(atoms) != self.numAtoms():
                raise ValueError('atoms should have %d atoms'%self.numAtoms())
        self._atoms = atoms

    def getLabels(self):
        """Returns the labels of the mode ensemble."""

        return self._labels

    def setLabels(self, labels):
        """Returns the labels of the mode ensemble."""
        if len(labels) != self.numModeSets():
            raise ValueError('the number of labels and mode sets mismatch')
        self._labels = labels

    def getMatchingStatus(self):
        """Returns the matching status of each mode ensemble."""

        if isinstance(self._matched, bool):
            matched = [self._matched for _ in self]
        else:
            matched = self._matched
        return matched

    def setMatchingStatus(self, status):
        """Returns the matching status of each mode ensemble."""

        if not isinstance(status, bool):
            if len(status) != self.numModeSets():
                raise ValueError('the number of status and mode sets mismatch')
        self._matched = status

    def getReweightingStatus(self):
        """Returns the reweighting status of each mode ensemble."""

        if isinstance(self._reweighted, bool):
            reweighted = [self._reweighted for _ in self]
        else:
            reweighted = self._reweighted
        return reweighted

    def setReweightingStatus(self, status):
        """Returns the reweighting status of each mode ensemble."""

        if not isinstance(status, bool):
            if len(status) != self.numModeSets():
                raise ValueError('the number of status and mode sets mismatch')
        self._reweighted = status

    def match(self, turbo=False, method=None):
        """Matches the modes across mode sets according the mode overlaps.

        :arg turbo: if **True** then the computation will be performed in parallel. 
                The number of threads is set to be the same as the number of 
                CPUs. Assigning a number to specify the number of threads to be 
                used. Default is **False**
        :type turbo: bool, int
        """

        if self._modesets:
            #LOGGER.debug('Matching {0} modes across {1} modesets...'
            #                .format(self.numModes(), self.numModeSets()))
            start = time.time()

            matched = self.getMatchingStatus()
            if np.any(matched):
                matched[0] = False
                indices = [i for i in range(len(matched)) if not matched[i]]
                modesets = [self._modesets[i] for i in indices]

                modesets = matchModes(*modesets, turbo=turbo, method=method)

                for n, i in enumerate(indices):
                    if n > 0:
                        self._modesets[i] = modesets[n]

                n_modesets = len(modesets)
            else: # if all not matched, start from scratch
                self._modesets = matchModes(*self._modesets, turbo=turbo, method=method)
                n_modesets = len(self._modesets)

            LOGGER.debug('{0} modes across {1} modesets were matched in {2:.2f}s.'
                            .format(self.numModes(), n_modesets, time.time()-start))
        else:
            LOGGER.warn('Mode ensemble has no modesets')
        self._matched = True
        return

    def reweight(self):
        """Reweight the modes based on matched orders"""

        self._reweighted = []
        for i in range(self.numModeSets()):
            modes = self._modesets[i]
            model = modes._model

            I = modes.getIndices()   # matched order for the subset of modes
            J = np.sort(I) # original order for the subset
            V = model.getEigvecs()

            W = model.getEigvals()
            W[I] = W[J]
            model.setEigens(V, W)
            self._reweighted.append(True)

    def undoMatching(self):
        """Restores the original orders of modes"""

        n_modes = self.numModes()
        matched = self.getMatchingStatus()
        for i, enm in enumerate(self):
            if matched[i]:
                model = enm._model
                self._modesets[i] = model[:n_modes]

        self.setMatchingStatus(False)

    def undoReweighting(self):
        """Restores the original weighting of modes"""

        reweighted = self.getReweightingStatus()
        for i, enm in enumerate(self):
            model = enm._model
            if reweighted[i]:
                vars = model.getVariances()
                I = np.argsort(vars)[::-1]

                V = model.getEigvecs()

                W = model.getEigvals()
                W = W[I]
                model.setEigens(V, W)

        self.setReweightingStatus(False)

    def reorder(self):
        """Reorders the modes across mode sets according to their collectivity"""
        if not self.isMatched():
            LOGGER.warn('Mode ensemble has not been all matched')
        else:
            vals = self.getEigvals()
            
            mean_val = vals.mean()
            order = np.argsort(mean_val)

            ret = []
            for modeset in self._modesets:
                ret.append(ModeSet(modeset.getModel(), order))

            self._modesets = ret

    def addModeSet(self, modeset, weights=None, label=None, matched=False, reweighted=False):
        """Adds a modeset or modesets to the mode ensemble."""

        if isinstance(modeset, (NMA, ModeSet, Mode)):
            modesets = [modeset]
        else:
            modesets = modeset

        matchingstatus = self.getMatchingStatus()
        if isinstance(matched, bool):
            matched = [matched for _ in range(len(modesets))]
        matchingstatus.extend(matched)
        self._matched = matchingstatus

        reweightingstatus = self.getReweightingStatus()
        if isinstance(reweighted, bool):
            reweighted = [reweighted for _ in range(len(modesets))]
        reweightingstatus.extend(reweighted)
        self._reweighted = reweightingstatus

        if self._labels is not None or label is not None:
            if label is None:
                labels = ['']*len(modesets)
            elif np.isscalar(label):
                labels = [label]
            else:
                labels = label
            if len(labels) != len(modesets):
                raise ValueError('labels should have the same length as modesets')

            if self._labels is None:
                self._labels = ['']*len(self._modesets)

            self._labels.extend(labels)

        for i in range(len(modesets)):
            modeset = modesets[i]
            if isinstance(modeset, NMA):
                modeset = modeset[:]
            elif isinstance(modeset, Mode):
                modeset = ModeSet(modeset.getModel(), [modeset.getIndex()])
            if not isinstance(modeset, ModeSet):
                raise TypeError('modesets should be a list of Mode or ModeSet instances')
            if self._modesets:
                if modeset.numAtoms() != self.numAtoms():
                    raise ValueError('to be added, modesets should contain exactly %d atoms'%self.numAtoms())
                if modeset.numModes() < self.numModes():
                    raise ValueError('to be added, modesets should contain at least %d modes'%self.numModes())
                if modeset.numModes() > self.numModes():
                    modeset = modeset[:self.numModes()]
                self._modesets.append(modeset)
            else:
                self._modesets = [modeset]

        if weights is None:
            weights = np.ones((len(modesets), self.numAtoms(), 1))
            if self._weights is not None:
                self._weights = np.concatenate((self._weights, weights), axis=0)
            else:
                self._weights = weights
        else:
            weights = checkWeights(weights, self.numAtoms(), len(modesets))
            if self._weights is None:
                self._weights = np.ones((self.numModeSets()-len(modesets), self.numAtoms(), 1))
            self._weights = np.concatenate((self._weights, weights), axis=0)


    def delModeSet(self, index):
        """Removes a modeset or modesets from the mode ensemble."""

        if np.isscalar(index):
            index = [index]
        else:
            index = list(index)
        
        n_modesets = self.numModeSets()

        for i in reversed(index):
            self._modesets.pop(i)
            if self._labels:
                self._labels.pop(i)

            if isinstance(self._matched, list):
                self._matched.pop(i)

            if isinstance(self._reweighted, list):
                self._reweighted.pop(i)

        if self._weights is not None:
            torf = np.ones(n_modesets, dtype=bool)
            torf[index] = False
            self._weights = self._weights[torf, :, :]

    def isMatched(self):
        """Returns whether the modes are matched across ALL modesets in the mode ensemble"""

        return np.all(self._matched)

    def isReweighted(self):
        """Returns whether the modes are matched across ALL modesets in the mode ensemble"""

        return np.all(self._reweighted)

class sdarray(ndarray):
    """
    A class for representing a collection of arrays. It is derived from 
    :class:`~numpy.ndarray`, and the first axis is reserved for indexing 
    the collection. 
    
    :class:`sdarray` functions exactly the same as :class:`~numpy.ndarray`, 
    except that :meth:`sdarray.mean`, :meth:`sdarray.std`, 
    :meth:`sdarray.max`, :meth:`sdarray.min` are overriden. 
    Average, standard deviation, minimum, maximum, etc. are weighted and 
    calculated over the first axis by default. "sdarray" stands for 
    "signature dynamics array".

    Note for developers: please read the following article about subclassing 
    :class:`~numpy.ndarray` before modifying this class:

    https://docs.scipy.org/doc/numpy-1.14.0/user/basics.subclassing.html
    """

    __slots__ = ['_title', '_labels', '_is3d', '_weights', '_oneset']

    def __new__(self, array, weights=None, labels=None, title=None, is3d=False, 
                oneset=False):

        array = np.asarray(array)
        obj = array.view(self)
        shape = array.shape

        if title is None:
            if oneset:
                obj._title = '1 array of size {0}'.format(shape)
            else:
                obj._title = '{0} array{2} of size {1}'.format(
                             shape[0], shape[1:], 's' if shape[0]>1 else '')
        else:
            obj._title = title
        
        if labels is not None and np.isscalar(labels):
            labels = [labels]
        
        n_modesets = 1 if oneset else len(array)
        if len(labels) != n_modesets:
            raise ValueError('the number of labels does not match the size of the array')
        obj._labels = labels
        obj._is3d = is3d

        if weights is not None:
            weights = np.asarray(weights)
        obj._weights = weights
        obj._oneset = oneset
        return obj

    # def __getitem__(self, index):
    #     if isinstance(index, tuple):
    #         index0 = index[0]
    #         index1 = index[1:]
    #     else:
    #         index0 = index
    #         index1 = ()

    #     arr = np.asarray(self)[index0]
    #     w = self._weights
    #     if w is not None:
    #         w = w[index0]
    #     if arr.ndim != self.ndim:
    #         arr = np.expand_dims(arr, axis=0)
    #         if w is not None:
    #             w = np.expand_dims(w, axis=0)
    #     new_index = [slice(None, None, None)]
    #     new_index.extend(index1)

    #     arr = arr[new_index]
    #     if w is not None:
    #         w = w[new_index]
        
    #     labels = self._labels
    #     if labels is not None:
    #         labels = np.array(labels)[index0].tolist()
    #     return sdarray(arr, weights=w, labels=labels, title=self._title, is3d=self.is3d)

    def __getitem__(self, index):

        if self._oneset:
            index0 = 0
        else:
            if isinstance(index, tuple):
                index0 = index[0]
            else:
                index0 = index

        arr = np.asarray(self)[index]
        if np.ndim(arr) == 0:
            return arr

        oneset = np.isscalar(index0)

        w = self._weights
        if w is not None:
            w = w[index]
        
        labels = self._labels
        if labels is not None:
            labels = np.array(labels)[index0].tolist()
        return sdarray(arr, weights=w, labels=labels, title=self._title, 
                       is3d=self.is3d, oneset=oneset)

    def __array_finalize__(self, obj):
        if obj is None:
            return

        self._title = getattr(obj, '_title', None)
        self._weights = getattr(obj, '_weights', None)
        self._is3d = getattr(obj, '_is3d', None)
        self._labels = getattr(obj, '_labels', None)
        self._oneset = getattr(obj, '_oneset', None)

    def __str__(self):
        return self.getTitle()

    def is3d(self):
        """Returns **True** is model is 3-dimensional."""
        
        return self._is3d

    def __repr__(self):
        arr_repr = ndarray.__repr__(self)
        weights = self._weights
        if weights is not None:
            weights_repr = repr(weights)
            arr_repr += '\nweights=\n{0}'.format(weights_repr)
        return arr_repr

    def numAtoms(self):
        """Returns the number of atoms assuming it is represented by the second axis."""

        try:
            if self._oneset:
                n_atoms = self.shape[0]
            else:
                n_atoms = self.shape[1]
            if self.is3d():
                n_atoms /= 3
            return int(n_atoms)
        except IndexError:
            LOGGER.warn('{0} is not related to the number of atoms'.format(self.getTitle()))
            return 0

    def numModeSets(self):
        """Returns the number of modesets in the instance """

        if self._oneset:
            return 1
        return self.shape[0]

    def getTitle(self):
        """Returns the title of the signature."""

        return self._title

    def getLabels(self):
        """Returns the labels of the signature."""

        return self._labels
    
    def mean(self, axis=0, **kwargs):
        """Calculates the weighted average of the sdarray over modesets (`axis=0`)."""

        arr = np.asarray(self)
        weights = self._weights
        return wmean(arr, weights, axis)
    
    def std(self, axis=0, **kwargs):
        """Calculates the weighted standard deviations of the sdarray over modesets (`axis=0`)."""

        arr = np.asarray(self)
        mean = wmean(arr, self._weights, axis)

        if axis is not None:
            reps = list(arr.shape)
            axes = []
            if isinstance(axis, tuple):
                axes.extend(axis)
            else:
                axes = [axis]
            
            for ax in axes:
                reps[ax] = 1
            mean = np.reshape(mean, reps)
        variance = wmean((arr - mean)**2, self._weights, axis)
        return np.sqrt(variance)

    def min(self, axis=0, **kwargs):
        """Calculates the minimum values of the sdarray over modesets (`axis=0`)."""

        # np.array instead asarray is used to make sure a copy of the original data is created
        arr = np.array(self)
        weights = self._weights
        if weights is not None:
            weights = weights.astype(bool)

        with warnings.catch_warnings():
            warnings.simplefilter("ignore")
            rmin = np.nanmin(arr, axis=axis)

        return rmin

    def max(self, axis=0, **kwargs):
        """Calculates the maximum values of the sdarray over modesets (`axis=0`)."""

        # np.array instead asarray is used to make sure a copy of the original data is created
        arr = np.array(self)
        weights = self._weights
        if weights is not None:
            weights = weights.astype(bool)
            arr[~weights] = np.nan

        with warnings.catch_warnings():
            warnings.simplefilter("ignore")
            rmax = np.nanmax(arr, axis=axis)

        return rmax

    def getWeights(self):
        """Returns the weights of the signature."""

        return self._weights

    def setWeights(self, weights):
        """Sets the weights of the signature."""

        self._weights = weights

    weights = property(getWeights, setWeights)

    def getArray(self):
        """Returns the signature as an numpy array."""

        return np.asarray(self)

    def transpose(self, axes=None):
        a = np.asarray(self)
        return np.transpose(a, axes=axes)


def calcEnsembleENMs(ensemble, model='gnm', trim='reduce', n_modes=20, **kwargs):
    """Calculates normal modes for each member of *ensemble*.
    
    :arg ensemble: normal modes of whose members to be computed
    :type ensemble: :class:`.PDBEnsemble`
    
    :arg model: type of ENM that will be performed. It can be either 'anm' 
                or 'gnm'
    :type model: str

    :arg trim: type of method that will be used to trim the model. It can 
               be either 'trim' , 'slice', or 'reduce'. If set to 'trim', the parts 
               that is not in the selection will simply be removed
    :type trim: str

    :arg n_modes: number of modes to be computed
    :type trim: int

    :arg turbo: if **True** then the computation will be performed in parallel. 
                The number of threads is set to be the same as the number of 
                CPUs. Assigning a number to specify the number of threads to be 
                used. Default is **False**
    :type turbo: bool, int

    :arg match: whether the modes should be matched using :func:`.matchModes`. 
                Default is **True**
    :type match: bool

    :arg method: the alternative function that is used to match the modes. 
                Default is **None**
    :type method: function

    :arg turbo: whether use :class:`~multiprocessing.Pool` to accelerate the computation. 
                Note that if writing a script, ``if __name__ == '__main__'`` is necessary 
                to protect your code when multi-tasking. 
                See https://docs.python.org/2/library/multiprocessing.html for details.
                Default is **False**
    :type turbo: bool

    :returns: :class:`.ModeEnsemble`
    """

    match = kwargs.pop('match', True)
    method = kwargs.pop('method', None)
    turbo = kwargs.pop('turbo', False)

    if isinstance(ensemble, Conformation):
        conformation = ensemble
        ensemble = conformation.getEnsemble()
        index = conformation.getIndex()
        ensemble = ensemble[index:index+1]
    if model is GNM:
        model_type = 'GNM'
    elif model is ANM:
        model_type = 'ANM'
    else:
        model_type = str(model).strip().upper()

    start = time.time()
    select = ensemble.getIndices()
    labels = ensemble.getLabels()
    n_atoms = ensemble.numAtoms(selected=False)

    if select is None:
        torf_selected = np.ones(n_atoms, dtype=bool)
    else:
        torf_selected = np.zeros(n_atoms, dtype=bool)
        torf_selected[select] = True

    ### ENMs ###
    ## ENM for every conf
    enms = []
    n_confs = ensemble.numConfs()

    str_modes = 'all' if n_modes is None else str(n_modes)
    LOGGER.progress('Calculating {0} {1} modes for {2} conformations...'
                    .format(str_modes, model_type, n_confs), n_confs, '_prody_calcEnsembleENMs')

    coordsets = ensemble.getCoordsets(selected=False)
    weights = ensemble.getWeights(selected=False)
    for i in range(n_confs):
        LOGGER.update(i, label='_prody_calcEnsembleENMs')
        coords = coordsets[i]

        if weights.ndim == 3:
            weight = weights[i].flatten()
        else:
            weight = weights.flatten()
        torf_mapped = weight != 0

        coords = coords[torf_mapped, :]
        system = torf_selected[torf_mapped]
        mask = torf_mapped[torf_selected]

        enm, _ = calcENM(coords, system, model=model, mask=mask, trim=trim, 
                         n_modes=n_modes, title=labels[i], **kwargs)
        enm.masked = False
        enms.append(enm)

        #lbl = labels[i] if labels[i] != '' else '%d-th conformation'%(i+1)
    LOGGER.finish()

    min_n_modes = ensemble.numAtoms() * 3
    for enm in enms:
        n_modes = enm.numModes()
        if n_modes < min_n_modes:
            min_n_modes = n_modes

    for i in range(len(enms)):
        n_modes = enms[i].numModes()
        if n_modes > min_n_modes:
            enms[i] = enms[i][:min_n_modes]
            LOGGER.warn('last {0} modes for {1} has been discarded because at least one '
                        'conformation has only {2} modes'.format(n_modes-min_n_modes, 
                        enms[i].getTitle(), min_n_modes))

    if n_modes > 1:
        LOGGER.info('{0} {1} modes were calculated for each of the {2} conformations in {3:.2f}s.'
                            .format(str_modes, model_type, n_confs, time.time()-start))
    else:
        LOGGER.info('{0} {1} mode was calculated for each of the {2} conformations in {3:.2f}s.'
                            .format(str_modes, model_type, n_confs, time.time()-start))

    modeens = ModeEnsemble(title=ensemble.getTitle())
    modeens.addModeSet(enms, weights=ensemble.getWeights(), 
                             label=ensemble.getLabels())
    modeens.setAtoms(ensemble.getAtoms())
    
    if match:
        modeens.match(turbo=turbo, method=method)
    return modeens

def _getEnsembleENMs(ensemble, **kwargs):
    if isinstance(ensemble, (Ensemble, Conformation)):
        enms = calcEnsembleENMs(ensemble, **kwargs)
    elif isinstance(ensemble, ModeEnsemble):
        enms = ensemble
    else:
        try:
            enms = ModeEnsemble()
            enms.addModeSet(ensemble)
        except TypeError:
            raise TypeError('ensemble must be an Ensemble or a ModeEnsemble instance,'
                            'or a list of NMA, Mode, or ModeSet instances.')
    return enms

def calcEnsembleSpectralOverlaps(ensemble, distance=False, turbo=False, **kwargs):
    """Calculate the spectral overlaps between each pair of conformations in the 
    *ensemble*.
    
    :arg ensemble: an ensemble of structures or ENMs 
    :type ensemble: :class: `Ensemble`, :class: `ModeEnsemble`

    :arg distance: if set to **True**, spectral overlap will be converted to spectral 
                   distance via arccos.
    :type distance: bool

    :arg turbo: if **True**, extra memory will be used to remember previous calculation 
                results to accelerate the next calculation, so this option is particularly 
                useful if spectral overlaps of the same ensemble are calculated repeatedly, 
                e.g. using different number of modes. Note that for single calculation, 
                *turbo* will compromise the speed.
                Default is **False**
    :type turbo: bool
    """

    enms = _getEnsembleENMs(ensemble, **kwargs)
    
    overlaps = np.ones((len(enms), len(enms)))
    for i in range(enms.numModeSets()):
        for j in range(i+1, enms.numModeSets()):
            covlap = calcSpectralOverlap(enms[i, :], enms[j, :], turbo=turbo)
            overlaps[i, j] = overlaps[j, i] = covlap

    if distance:
        overlaps = np.arccos(overlaps)

    return overlaps

def calcSignatureSqFlucts(mode_ensemble, **kwargs):
    """
    Get the signature square fluctuations of *mode_ensemble*. 
    
    :arg mode_ensemble: an ensemble of ENMs 
    :type mode_ensemble: :class: `ModeEnsemble`

    :keyword norm: whether to normalize the square fluctuations. Default is **True**
    :type norm: bool

    :keyword scale: whether to rescale the square fluctuations based on the reference. 
                    Default is **False**
    :type scale: bool
    """

    if not isinstance(mode_ensemble, ModeEnsemble):
        raise TypeError('mode_ensemble should be an instance of ModeEnsemble')
    
    if not mode_ensemble.isMatched():
        LOGGER.warn('modes in mode_ensemble did not match cross modesets. '
                    'Consider running mode_ensemble.match() prior to using this function')

    ifnorm = kwargs.pop('norm', True)
    ifscale = kwargs.pop('scale', False)

    norm = importLA().norm

    V = []
    for i, modes in enumerate(mode_ensemble):
        sqfs = calcSqFlucts(modes)

        if ifnorm:
            sqfs = div0(sqfs, norm(sqfs))
        elif ifscale:
            if i == 0:
                norm0 = norm(sqfs)
            else:
                sqfs = div0(sqfs, norm(sqfs) * norm0)
        V.append(sqfs)
    V = np.vstack(V)

    title_str = '%d modes'%mode_ensemble.numModes()
    weights = mode_ensemble.getWeights()
    if weights is not None:
        weights = weights[:, :, 0]
    labels = mode_ensemble.getLabels()

    # even the original model is 3d, sqfs are still 1d
    sig = sdarray(V, title=title_str, weights=weights, labels=labels, is3d=False)

    return sig

def showSignatureAtomicLines(y, std=None, min=None, max=None, atoms=None, **kwargs):
    """
    Show the signature dynamics data using :func:`showAtomicLines`. 
    
    :arg y: the mean values of signature dynamics to be plotted 
    :type y: :class:`~numpy.ndarray`

    :arg std: the standard deviations of signature dynamics to be plotted 
    :type std: :class:`~numpy.ndarray`

    :arg min: the minimum values of signature dynamics to be plotted 
    :type min: :class:`~numpy.ndarray`

    :arg max: the maximum values of signature dynamics to be plotted 
    :type max: :class:`~numpy.ndarray`

    :arg linespec: line specifications that will be passed to :func:`showAtomicLines`
    :type linespec: str

    :arg atoms: an object with method :meth:`getResnums` for use 
                on the x-axis.
    :type atoms: :class:`Atomic` 
    """

    from matplotlib.pyplot import figure, plot, fill_between, \
                                  gca, xlabel, ylabel, title, ylim

    linespec = kwargs.pop('linespec', '-')
    zero_line = kwargs.pop('zero_line', False)

    lines, polys, bars, texts = showAtomicLines(y, atoms=atoms, dy=std, lower=max, upper=min, 
                                        linespec=linespec, show_zero=zero_line, **kwargs)
        
    return lines, polys, bars, texts

def showSignature1D(signature, linespec='-', **kwargs):
    """
    Show *signature* using :func:`showAtomicLines`. 
    
    :arg signature: the signature dynamics to be plotted 
    :type signature: :class:`sdarray`

    :arg linespec: line specifications that will be passed to :func:`showAtomicLines`
    :type linespec: str

    :arg atoms: an object with method :func:`getResnums` for use 
                on the x-axis.
    :type atoms: :class:`Atomic` 

    :arg alpha: the transparency of the band(s).
    :type alpha: float

    :arg range: whether shows the minimum and maximum values. 
                Default is **True**
    :type range: bool
    """

    from matplotlib.pyplot import figure, plot, fill_between, \
                                  gca, xlabel, ylabel, title, ylim

    V = signature
        
    meanV, stdV, minV, maxV = V.mean(), V.std(), V.min(), V.max()

    atoms = kwargs.pop('atoms', None)
    zero_line = kwargs.pop('show_zero', False)
    zero_line = kwargs.pop('zero', zero_line)
    show_range = kwargs.pop('range', True)

    bars = []; polys = []; lines = []; texts = []

    if V.is3d():
        meanV = np.reshape(meanV, (V.numAtoms(), 3)).T
        stdV = np.reshape(stdV, (V.numAtoms(), 3)).T
        minV = np.reshape(minV, (V.numAtoms(), 3)).T
        maxV = np.reshape(maxV, (V.numAtoms(), 3)).T

        atoms_ = None; zero_line_ = False
        for i in range(3):
            if i == 2:
                atoms_ = atoms
                zero_line_ = zero_line
            if not show_range:
                minV[i] = maxV[i] = None
            _lines, _polys, _bars, _texts = showSignatureAtomicLines(meanV[i], stdV[i], minV[i], maxV[i], 
                                                   atoms=atoms_, zero_line=zero_line_,
                                                   linespec=linespec, **kwargs)
            lines.extend(_lines)
            bars.extend(_bars)
            polys.extend(_polys)
            texts.extend(_texts)

    else:
        if not show_range:
            minV = maxV = None
        _lines, _polys, _bars, _texts = showSignatureAtomicLines(meanV, stdV, minV, maxV, 
                                               atoms=atoms, zero_line=zero_line,
                                               linespec=linespec, **kwargs)
        lines.extend(_lines)
        bars.extend(_bars)
        polys.extend(_polys)
        texts.extend(_texts)

    xlabel('Residues')
    title('Signature profile of ' + V.getTitle())

    return lines, polys, bars, texts

psplot = showSignature1D

def showSignatureMode(mode_ensemble, **kwargs):
    """Show signature mode profile.

    :arg mode_ensemble: mode ensemble from which to extract an eigenvector
                        If this is not indexed already then index 0 is used by default
    :type mode_ensemble: :class:`ModeEnsemble`    

    :arg atoms: atoms for showing residues along the x-axis
                Default option is to use mode_ensemble.getAtoms()
    :type atoms: :class:`Atomic`

    :arg scale: scaling factor. Default is 1.0
    :type scale: float    
    """

    if not isinstance(mode_ensemble, ModeEnsemble):
        raise TypeError('mode_ensemble should be an instance of ModeEnsemble')

    if not mode_ensemble.isMatched():
        LOGGER.warn('modes in mode_ensemble did not match cross modesets. '
                    'Consider running mode_ensemble.match() prior to using this function')

    atoms = kwargs.pop('atoms', mode_ensemble.getAtoms())
    scale = kwargs.pop('scale', 1.0)
    mode = mode_ensemble.getEigvec() * scale
    show_zero = kwargs.pop('show_zero', True)
    return showSignature1D(mode, atoms=atoms, show_zero=show_zero, **kwargs)

def showSignatureSqFlucts(mode_ensemble, **kwargs):
    """Show signature profile of square fluctations.

    :arg mode_ensemble: mode ensemble from which to calculate square fluctutations
    :type mode_ensemble: :class:`ModeEnsemble`    

    :arg atoms: atoms for showing residues along the x-axis
                Default option is to use mode_ensemble.getAtoms()
    :type atoms: :class:`Atomic`

    :arg scale: scaling factor. Default is 1.0
    :type scale: float  

    :arg show_zero: where to show a grey line at y=0
                    Default is False
    :type show_zero: bool      
    """

    if not isinstance(mode_ensemble, ModeEnsemble):
        raise TypeError('mode_ensemble should be an instance of ModeEnsemble')

    if not mode_ensemble.isMatched():
        LOGGER.warn('modes in mode_ensemble did not match cross modesets. '
                    'Consider running mode_ensemble.match() prior to using this function')

    atoms = kwargs.pop('atoms', mode_ensemble.getAtoms())
    scale = kwargs.pop('scale', 1.0)
    sqf = calcSignatureSqFlucts(mode_ensemble) * scale
    show_zero = kwargs.pop('show_zero', False)
    return showSignature1D(sqf, atoms=atoms, show_zero=show_zero, **kwargs)

def calcSignatureCrossCorr(mode_ensemble, norm=True):
    """Calculate the signature cross-correlations based on a :class:`ModeEnsemble` instance.
    
    :arg mode_ensemble: an ensemble of ENMs 
    :type mode_ensemble: :class: `ModeEnsemble`

    :keyword norm: whether to normalize the cross-correlations. Default is **True**
    :type norm: bool
    """
    
    if not isinstance(mode_ensemble, ModeEnsemble):
        raise TypeError('mode_ensemble should be an instance of ModeEnsemble')

    if not mode_ensemble.isMatched():
        LOGGER.warn('modes in mode_ensemble did not match cross modesets. '
                    'Consider running mode_ensemble.match() prior to using this function')
    n_atoms = mode_ensemble.numAtoms()
    n_sets = len(mode_ensemble)

    C = np.zeros((n_sets, n_atoms, n_atoms))
    for i in range(n_sets):
        modes = mode_ensemble[i]
        c = calcCrossCorr(modes, norm=norm)
        C[i, :, :] = c

    title_str = '%d modes'%mode_ensemble.numModes()
    weights = mode_ensemble.getWeights()
    if weights is not None:
        W = np.zeros((mode_ensemble.numModeSets(), 
                      mode_ensemble.numAtoms(), 
                      mode_ensemble.numAtoms()))
        for i, w in enumerate(weights):
            w2 = np.outer(w, w)
            W[i, :, :] = w2
    labels = mode_ensemble.getLabels()

    # even the original model is 3d, cross-correlations are still 1d
    sig = sdarray(C, title=title_str, weights=W, labels=labels, is3d=False)
        
    return sig

def calcSignaturePerturbResponse(mode_ensemble, **kwargs):
    """Calculate the signature perturbation response scanning based on a :class:`ModeEnsemble` instance.
    
    :arg mode_ensemble: an ensemble of ENMs 
    :type mode_ensemble: :class: `ModeEnsemble`

    """
    
    if not isinstance(mode_ensemble, ModeEnsemble):
        raise TypeError('mode_ensemble should be an instance of ModeEnsemble')

    if not mode_ensemble.isMatched():
        LOGGER.warn('modes in mode_ensemble did not match cross modesets. '
                    'Consider running mode_ensemble.match() prior to using this function')
    n_atoms = mode_ensemble.numAtoms()
    n_sets = len(mode_ensemble)

    P = np.zeros((n_sets, n_atoms, n_atoms))
    E = np.zeros((n_sets, n_atoms))
    S = np.zeros((n_sets, n_atoms))
    for i in range(n_sets):
        modes = mode_ensemble[i]
        prs_mat, eff, sen = calcPerturbResponse(modes, **kwargs)
        P[i, :, :] = prs_mat
        E[i, :] = eff
        S[i, :] = sen

    title_str = '%d modes'%mode_ensemble.numModes()
    weights = mode_ensemble.getWeights()
    if weights is not None:
        W2 = np.zeros((mode_ensemble.numModeSets(), 
                       mode_ensemble.numAtoms(), 
                       mode_ensemble.numAtoms()))
        for i, w in enumerate(weights):
            w2 = np.outer(w, w)
            W2[i, :, :] = w2

        W = weights[:, :, 0]
    labels = mode_ensemble.getLabels()

    # even the original model is 3d, cross-correlations are still 1d
    sig_prs_mat = sdarray(P, title=title_str, weights=W2, labels=labels, is3d=False)
    sig_eff = sdarray(E, title=title_str, weights=W, labels=labels, is3d=False)
    sig_sen = sdarray(S, title=title_str, weights=W, labels=labels, is3d=False)
        
    return sig_prs_mat, sig_eff, sig_sen

def calcSignatureCollectivity(mode_ensemble, masses=None):
    """Calculate average collectivities for a ModeEnsemble."""
    
    if not isinstance(mode_ensemble, ModeEnsemble):
        raise TypeError('mode_ensemble should be an instance of ModeEnsemble')

    if not mode_ensemble.isMatched():
        LOGGER.warn('modes in mode_ensemble did not match cross modesets. '
                    'Consider running mode_ensemble.match() prior to using this function')
    
    n_modes = mode_ensemble.numModes()
    n_sets = len(mode_ensemble)

    C = np.zeros((n_sets, n_modes))
    for i in range(n_sets):
        m = mode_ensemble[i]
        c = calcCollectivity(m, masses=masses)
        C[i, :] = c

    title_str = 'collectivities of %d modes'%mode_ensemble.numModes()
    labels = mode_ensemble.getLabels()

    # even the original model is 3d, cross-correlations are still 1d
    sig = sdarray(C, title=title_str, weights=None, labels=labels, is3d=False)
        
    return sig

def calcSignatureOverlaps(mode_ensemble, diag=True, collapse=False):
    """Calculate average mode-mode overlaps for a ModeEnsemble.
    
    If *diag* is **True** (default) then only diagonal values will be calculated. 
    Otherwise, the whole overlap matrices will be calculated.
    
    By default (*collapse* is **False**), the whole overlap matrices are returned as 
    a 4-dimensional sdarray that is a matrix of overlap matrices. 
    
    If *collapse* is **True** then these will be collapsed together, giving a 2-dimensional 
    array for full matrices. This operation is not defined for diagonal values."""
    
    if isinstance(mode_ensemble, ModeEnsemble):
        if not mode_ensemble.isMatched():
            LOGGER.warn('modes in mode_ensemble did not match cross modesets. '
                        'Consider running mode_ensemble.match() prior to using this function')

            n_sets = mode_ensemble.numModeSets()
            n_modes = mode_ensemble.numModes()
    else:
        if not isListLike(mode_ensemble):
            raise TypeError('mode_ensemble should be list-like or an instance of ModeEnsemble')

        n_sets = len(mode_ensemble)

        n_modes = np.array([len(modeset) for modeset in mode_ensemble])
        if np.all(n_modes == n_modes[0]):
            n_modes = n_modes[0]
        else:
            raise ValueError('all mode sets in mode_ensemble should have the same number of modes')

    if diag:
        if collapse:
            LOGGER.warn('cannot collapse diagonal values')
        overlaps = np.zeros((n_modes, n_sets, n_sets))
    else:
        if collapse:
            overlaps = np.zeros((n_modes*n_sets, n_modes*n_sets))
        else:
            overlaps = np.zeros((n_modes, n_modes, n_sets, n_sets))

    for i, modeset_i in enumerate(mode_ensemble):
        for j, modeset_j in enumerate(mode_ensemble):
            if j >= i:
                if diag:
                    overlaps[:,i,j] = overlaps[:,j,i] = abs(calcOverlap(modeset_i, 
                                                                        modeset_j, 
                                                                        diag=True))
                else:
                    if collapse:
                        overlaps[i*n_modes:(i+1)*n_modes,
<<<<<<< HEAD
                                 j*n_modes:(j+1)*n_modes] = overlaps[j*n_modes:(j+1)*n_modes,
                                                                     i*n_modes:(i+1)*n_modes] = np.abs(calcOverlap(modeset_i,
                                                                                                                   modeset_j))
                    else:
                        overlaps[:,:,i,j] = overlaps[:,:,j,i] = abs(calcOverlap(modeset_i, 
                                                                                modeset_j, 
                                                                                diag=False))
=======
                                 j*n_modes:(j+1)*n_modes] = np.abs(calcOverlap(modeset_i,
                                                                               modeset_j))
                        overlaps[j*n_modes:(j+1)*n_modes,
                                 i*n_modes:(i+1)*n_modes] = np.abs(calcOverlap(modeset_j,
                                                                               modeset_i))
                    else:
                        overlaps[:, :, i, j] = abs(calcOverlap(modeset_i,
                                                               modeset_j,
                                                               diag=False))
                        overlaps[:, :, j, i] = abs(calcOverlap(modeset_j,
                                                               modeset_i,
                                                               diag=False))
>>>>>>> cea8bef0

    return overlaps


def calcSignatureModes(mode_ensemble):
    """Calculate mean eigenvalues and eigenvectors
    and return a new GNM or ANM object containing them."""

    if not isinstance(mode_ensemble, ModeEnsemble):
        raise TypeError('mode_ensemble should be a ModeEnsemble')

    if not mode_ensemble.isMatched():
        LOGGER.warn('modes in mode_ensemble did not match cross modesets. '
                    'Consider running mode_ensemble.match() prior to using this function')

    eigvecs = mode_ensemble.getEigvecs().mean()
    eigvals = mode_ensemble.getEigvals().mean()

    if isinstance(mode_ensemble[0].getModel(), GNM):
        ret = GNM('mean of ' + mode_ensemble.getTitle())
    elif isinstance(mode_ensemble[0].getModel(), ANM):
        ret = ANM('mean of ' + mode_ensemble.getTitle())

    ret.setEigens(eigvecs, eigvals)
    return ret


def showSignatureOverlaps(mode_ensemble, **kwargs):
    """Show a curve of mode-mode overlaps against mode number
    with shades for standard deviation and range

    :arg diag: Whether to calculate the diagonal values only.
               Default is **False** and :func:`showMatrix` is used.
               If set to **True**, :func:`showSignatureAtomicLines` is used.
    :type diag: bool

    :arg std: Whether to show the standard deviation matrix
              when **diag** is **False** (and whole matrix is shown).
              Default is **False**, meaning the mean matrix is shown.
    """
    diag = kwargs.get('diag', False)
    std = kwargs.get('std', False)
    from matplotlib.pyplot import xlabel, ylabel

    if not isinstance(mode_ensemble, ModeEnsemble):
        raise TypeError('mode_ensemble should be an instance of ModeEnsemble')

    if not mode_ensemble.isMatched():
        LOGGER.warn('modes in mode_ensemble did not match cross modesets. '
                    'Consider running mode_ensemble.match() prior to using this function')

    overlaps = calcSignatureOverlaps(mode_ensemble, diag=diag)

    if diag:
        r, c = np.triu_indices(overlaps.shape[1], k=1)
        overlap_triu = overlaps[:, r, c]

        meanV = overlap_triu.mean(axis=1)
        stdV = overlap_triu.std(axis=1)

        show = showSignatureAtomicLines(meanV, stdV)
        xlabel('Mode index')
        ylabel('Overlap')
    else:
        r, c = np.triu_indices(overlaps.shape[2], k=1)
        overlap_triu = overlaps[:, :, r, c]

        if std:
            stdV = overlap_triu.std(axis=-1)
            show = showMatrix(stdV)
        else:
            meanV = overlap_triu.mean(axis=-1)
            show = showMatrix(meanV)
    
    return show

def calcSignatureFractVariance(mode_ensemble):
    """Calculate signature fractional variance for a ModeEnsemble."""
    
    if not isinstance(mode_ensemble, ModeEnsemble):
        raise TypeError('mode_ensemble should be an instance of ModeEnsemble')

    if not mode_ensemble.isMatched():
        LOGGER.warn('modes in mode_ensemble did not match cross modesets. '
                    'Consider running mode_ensemble.match() prior to using this function')

    n_sets = mode_ensemble.numModeSets()
    n_modes = mode_ensemble.numModes()

    W = []; is3d = None
    for i in range(n_sets):
        m = mode_ensemble[i]
        if n_modes == 1:
            var = np.array([calcFractVariance(m)])
        else:
            var = calcFractVariance(m)
        W.append(var)
        if is3d is None:
            is3d = m.is3d()

    title_str = '%d modes'%mode_ensemble.numModes()
    labels = mode_ensemble.getLabels()
    sig = sdarray(W, title=title_str, weights=None, labels=labels, is3d=is3d)
        
    return sig

def showSignatureCrossCorr(mode_ensemble, std=False, **kwargs):
    """Show average cross-correlations using :func:`showAtomicMatrix`. 
    By default, *origin=lower* and *interpolation=bilinear* keyword arguments
    are passed to this function, but user can overwrite these parameters.
    See also :func:`.calcSignatureCrossCorr`.
    
    :arg ensemble: an ensemble of structures or ENMs, or a signature profile 
    :type ensemble: :class: `Ensemble`, list, :class:`sdarray`

    :arg atoms: an object with method :func:`getResnums` for use 
                on the x-axis.
    :type atoms: :class:`Atomic` 
    """

    import matplotlib.pyplot as plt
    
    norm = kwargs.pop('norm', True)
    C = calcSignatureCrossCorr(mode_ensemble, norm=norm)

    atoms = kwargs.pop('atoms', None)
    if atoms is None:
        try:
            atoms = mode_ensemble.getAtoms()
        except:
            pass

    if std:
        matrixData = C.std()
    else:
        matrixData = C.mean()
    if not 'interpolation' in kwargs:
        kwargs['interpolation'] = 'bilinear'

    show = showAtomicMatrix(matrixData, atoms=atoms, **kwargs)

    indices = mode_ensemble.getIndices()[0]
    if len(indices) == 1:
        title_str = ', mode '+str(indices[0]+1)
    else:
        modeIndexStr = ','.join([str(x+1) for x in indices])
        if len(modeIndexStr) > 8:
            title_str = ', '+str(len(indices))+' modes '+modeIndexStr[:5]+'...'
        else:
            title_str = ', modes '+modeIndexStr
        # title_str = ', '+str(len(modeIndex))+' modes'
    if std:
        plt.title('Cross-correlations (standard deviation)'+title_str)
    else:
        plt.title('Cross-correlations (average)'+title_str)
    plt.xlabel('Residues')
    plt.ylabel('Residues')
    
    return show

def showSignatureDistribution(signature, **kwargs):
    """
    Show the distribution of signature values using 
    :func:`~matplotlib.pyplot.hist`.
    """
    
    from matplotlib.pyplot import figure, hist, annotate, legend, xlabel, ylabel
    from matplotlib.figure import Figure

    fig = kwargs.pop('figure', None)

    if isinstance(fig, Figure):
        fig_num = fig.number
    elif fig is None or isinstance(fig, (int, str)):
        fig_num = fig
    else:
        raise TypeError('figure can be either an instance of matplotlib.figure.Figure '
                        'or a figure number.')
    if SETTINGS['auto_show']:
        figure(fig_num)
    elif fig_num is not None:
        figure(fig_num)
        
    W = signature.getArray()[:, ::-1] # reversed to accommodate with matplotlib.pyplot.hist
    weights = np.ones_like(W)/float(len(W))
    
    show_legend = kwargs.pop('legend', True)
    bins = kwargs.pop('bins', 'auto')
    if bins == 'auto':
        _, bins = np.histogram(W.flatten(), bins='auto')
    elif np.isscalar(bins) and isinstance(bins, (int, np.integer)):
        step = (W.max() - W.min())/bins
        bins = np.arange(W.min(), W.max(), step)

    histtype = kwargs.pop('histtype', 'stepfilled')
    label = kwargs.pop('label', None)
    labels = kwargs.pop('labels', label)
    weights = kwargs.pop('weights', weights)
    n, bins, patches = hist(W, bins=bins, weights=weights, 
                            histtype=histtype, label=labels, **kwargs)

    colors = []
    for patch_i in patches:
        if isinstance(patch_i, list):
            colors.append(patch_i[0].get_facecolor())
        else:
            colors.append(patch_i.get_facecolor())

    for i, patch_i in enumerate(patches):
        if isinstance(patch_i, list):
            for j, patch_j in enumerate(patch_i):
                patch_j.set_color(colors[-(i+1)])

    if show_legend:
        legend()

    xlabel('Signature value')
    ylabel('Probability')

    if SETTINGS['auto_show']:
        showFigure()

    return n, bins, patches

def showSignatureVariances(mode_ensemble, **kwargs):
    """
    Show the distribution of signature variances using 
    :func:`showSignatureDistribution`.
    """

    from matplotlib.pyplot import xlabel

    fract = kwargs.pop('fraction', True)

    if fract:
        sig = calcSignatureFractVariance(mode_ensemble)
    else:
        sig = mode_ensemble.getVariances() 

    indices = np.asarray(mode_ensemble.getIndices())[0]
    labels = ['mode %d'%(i+1) for i in indices][::-1]

    show = showSignatureDistribution(sig, label=labels, **kwargs)

    xlabel('Variance')
    return show

def showSignatureCollectivity(mode_ensemble, **kwargs):
    """
    Show the distribution of signature variances using 
    :func:`showSignatureDistribution`.
    """

    from matplotlib.pyplot import xlabel

    sig = calcSignatureCollectivity(mode_ensemble)

    indices = np.asarray(mode_ensemble.getIndices())[0]
    labels = ['mode %d'%(i+1) for i in indices][::-1]

    show = showSignatureDistribution(sig, label=labels, **kwargs)

    xlabel('Collectivity')
    return show

def showVarianceBar(mode_ensemble, highlights=None, **kwargs):
    """Show the distribution of variances (cumulative if multiple modes) using 
    :func:`~numpy.histogram`. 
    
    :arg mode_ensemble: an ensemble of modes whose variances are displayed
    :type mode_ensemble: :class:`.ModeEnsemble`

    :arg highlights: labels of conformations whose locations on the bar 
                     will be highlighted by arrows and texts
    :type highlights: list

    :arg fraction: whether the variances should be weighted or not. 
                   Default is **True**
    :type fraction: bool
    """

    from matplotlib.pyplot import figure, gca, annotate, subplots_adjust
    from matplotlib.pyplot import fill_between, xlabel, yticks, xlim
    from matplotlib.figure import Figure
    from matplotlib.colors import Normalize, NoNorm
    from matplotlib import cm, colors
    
    fig = kwargs.pop('figure', None)
    fract = kwargs.pop('fraction', True)
    bins = kwargs.pop('bins', 50)
    cmap = kwargs.pop('cmap', 'Reds')

    if isinstance(fig, Figure):
        fig_num = fig.number
    elif fig is None or isinstance(fig, (int, str)):
        fig_num = fig
    else:
        raise TypeError('figure can be either an instance of matplotlib.figure.Figure '
                        'or a figure number.')
    if SETTINGS['auto_show']:
        if fig_num is None:
            figure(figsize=(6, 2))
        else:
            figure(fig_num)
    elif fig_num is not None:
        figure(fig_num)
    ax = gca()

    # adjust layouts
    box = ax.get_position()
    _, _, _, height = box.bounds
    ratio = 2.5
    box.y1 = box.y0 + height/ratio
    #box.y0 += height/7.
    ax.set_position(box)

    #defarrow = {'width':1, 'headwidth':2, 
    #            'facecolor':'black',
    #            'headlength': 4}
    defarrow = {'arrowstyle': '->'}
    arrowprops = kwargs.pop('arrowprops', defarrow)

    if fract:
        sig = calcSignatureFractVariance(mode_ensemble)
    else:
        sig = mode_ensemble.getVariances() 

    variances = sig.getArray().sum(axis=1)
    
    hist, edges = np.histogram(variances, bins=bins)
    color_norm  = colors.Normalize(vmin=hist.min(), vmax=hist.max())
    scalar_map = cm.ScalarMappable(norm=color_norm, cmap=cmap)
    colors = scalar_map.to_rgba(hist)

    areas = []
    for i in range(len(hist)):
        x = [edges[i], edges[i+1]]
        area = fill_between(x, [0, 0], [1, 1], color=colors[i])
        areas.append(area)

    if not highlights:
        highlights = []

    indices = []; labels = []
    ens_labels = mode_ensemble.getLabels()
    for hl in highlights:
        if isinstance(hl, str):
            if not ens_labels:
                raise TypeError('highlights should be a list of integers because '
                                    'mode_ensemble has no label')
            index = ens_labels.index(hl)
            if isinstance(highlights, dict):
                label = highlights[hl]
            else:
                label = hl
        else:
            try:
                index = int(hl)
            except:
                raise TypeError('highlights should be a list of integers or strings') 
            if isinstance(highlights, dict):
                label = highlights[hl]
            else:
                label = ens_labels[index] if ens_labels else str(index)
        indices.append(index)
        labels.append(label)

    annotations = []
    for i, label in zip(indices, labels):
        x = variances[i]
        an = annotate(label, xy=(x, 1), xytext=(x, ratio), arrowprops=arrowprops)
        annotations.append(an)

    # for i in range(len(variances)):
    #     x = variances[i]
    #     plot([x, x], [0, 1], 'w')

    xlabel('Variances')
    yticks([])
    xlim([variances.min(), variances.max()])

    if SETTINGS['auto_show']:
        showFigure()
    return areas, annotations

def saveModeEnsemble(mode_ensemble, filename=None, atoms=False, **kwargs):
    """Save *mode_ensemble* as :file:`filename.modeens.npz`.  If *filename* 
    is **None**, title of the *mode_ensemble* will be used as the 
    filename, after ``" "`` (white spaces) in the title are replaced with 
    ``"_"`` (underscores).  Upon successful completion of saving, filename 
    is returned. This function makes use of :func:`~numpy.savez_compressed` 
    function."""

    if not isinstance(mode_ensemble, ModeEnsemble):
        raise TypeError('invalid type for mode_ensemble, {0}'
                        .format(type(mode_ensemble)))
    if len(mode_ensemble) == 0:
        raise ValueError('mode_ensemble instance does not contain data')

    attr_list = ['_modesets', '_title', '_labels', '_weights', '_matched', '_reweighted']
    attr_dict = {}

    if atoms:
        attr_list.append('_atoms')
    
    for attr in attr_list:
        value = getattr(mode_ensemble, attr)
        if value is not None:
            if attr == '_atoms':
                value = [value, None]
            if attr == '_modesets':
                value = list(value)
                value.append(None)
            attr_dict[attr] = value

    if filename is None:
        filename = mode_ensemble.getTitle().replace(' ', '_')
    
    suffix = '.modeens'
    if not filename.lower().endswith('.npz'):
        if not filename.lower().endswith(suffix):
            filename += suffix + '.npz'
        else:
            filename += '.npz'
            
    ostream = openFile(filename, 'wb', **kwargs)
    np.savez_compressed(ostream, **attr_dict)
    ostream.close()

    return filename

def loadModeEnsemble(filename, **kwargs):
    """Returns ModeEnsemble instance after loading it from file (*filename*).
    This function makes use of :func:`numpy.load` function.  See
    also :func:`saveModeEnsemble`."""

    if not 'encoding' in kwargs:
        kwargs['encoding'] = 'latin1'

    if not 'allow_pickle' in kwargs:
        kwargs['allow_pickle'] = True

    data = np.load(filename, **kwargs)
    
    weights = getValue(data, '_weights', None)
    labels = getValue(data, '_labels', None)
    matched = getValue(data, '_matched', False)
    title = getValue(data, '_title', None)
    modesets = getValue(data, '_modesets', [])
    atoms = getValue(data, '_atoms', [None])[0]
    reweighted = getValue(data, '_reweighted', False)

    if isinstance(title, np.ndarray):
        title = np.asarray(title, dtype=str)
    title = str(title)

    if isinstance(modesets, np.ndarray):
        modesets = modesets.tolist()
    while (None in modesets):
        modesets.remove(None)

    if labels is not None:
        char = labels.dtype.char
        if char in 'SU' and char != DTYPE:
            labels = labels.astype(str)
        labels = labels.tolist()

    if isinstance(matched, np.ndarray):
        matched = matched.tolist()

    if isinstance(reweighted, np.ndarray):
        reweighted = reweighted.tolist()

    modeens = ModeEnsemble(title=title)
    modeens._weights = weights
    modeens._labels = labels
    modeens._matched = matched
    modeens._reweighted = reweighted
    modeens._modesets = modesets

    if atoms is not None:
        if isinstance(atoms, AtomGroup):
            data = atoms._data
        else:
            data = atoms._ag._data
            
        for key in data:
            arr = data[key]
            char = arr.dtype.char
            if char in 'SU' and char != DTYPE:
                arr = arr.astype(str)
                data[key] = arr

    modeens._atoms = atoms

    return modeens

def saveSignature(signature, filename=None, **kwargs):
    """Save *signature* as :file:`filename.sdarray.npz`.  If *filename* 
    is **None**, title of the *signature* will be used as the 
    filename, after ``" "`` (white spaces) in the title are replaced with 
    ``"_"`` (underscores).  Upon successful completion of saving, filename 
    is returned. This function makes use of :func:`~numpy.savez_compressed` 
    function."""

    if not isinstance(signature, sdarray):
        raise TypeError('invalid type for signature, {0}'
                        .format(type(signature)))

    attr_list = ['_title', '_labels', '_is3d', '_weights', '_oneset', '_array']
    attr_dict = {}
    
    for attr in attr_list:
        if attr == '_array':
            value = np.asarray(signature)
        else:
            value = getattr(signature, attr)
        if value is not None:
            attr_dict[attr] = value

    if filename is None:
        filename = signature.getTitle().replace(' ', '_')
    
    suffix = '.sdarray'
    if not filename.lower().endswith('.npz'):
        if not filename.lower().endswith(suffix):
            filename += suffix + '.npz'
        else:
            filename += '.npz'
            
    ostream = openFile(filename, 'wb', **kwargs)
    np.savez_compressed(ostream, **attr_dict)
    ostream.close()

    return filename

def loadSignature(filename, **kwargs):
    """Returns :class:`sdarray` instance after loading it from file (*filename*).
    This function makes use of :func:`numpy.load` function.  See
    also :func:`saveSignature`."""

    if not 'encoding' in kwargs:
        kwargs['encoding'] = 'latin1'
    data = np.load(filename, **kwargs)
    
    weights = getValue(data, '_weights', None)
    labels = getValue(data, '_labels', None)
    title = getValue(data, '_title', None)
    is3d = getValue(data, '_is3d', False)
    oneset = getValue(data, '_oneset', False)
    array = getValue(data, '_array', None)

    if isinstance(title, np.ndarray):
        title = np.asarray(title, dtype=str)
    title = str(title)

    if isinstance(is3d, np.ndarray):
        is3d = bool(is3d)

    if isinstance(oneset, np.ndarray):
        oneset = bool(oneset)

    if labels is not None:
        labels = labels.tolist()

    signature = sdarray(array, weights=weights, labels=labels, title=title, 
                      is3d=is3d, oneset=oneset)

    return signature

def calcSubfamilySpectralOverlaps(mode_ens, subfamily_dict, **kwargs):
    """Calculate average spectral overlaps (or distances) within and between 
    subfamilies in a mode ensemble defined using a dictionary where each key is an 
    ensemble member and the associate value is a subfamily name.
    
    To use a range of modes, please index the mode ensemble e.g. 
    mode_ens=mode_ensemble[:,3:20] to use modes 4 to 20 inclusive. 
    Alternatively, there is the option to provide first and last 
    keyword arguments, which would be used as the 3 and 20 above.
    
    :arg mode_ensemble: an ensemble of modes corresponding to a set of modes 
        for each family member
    :type mode_ensemble: :class:`.ModeEnsemble`
    
    :arg subfamily_dict: a dictionary providing a subfamily label for 
        each family member
    :type subfamily_dict: dict
    
    :keyword first: the first index for a range of modes
    :type first: int
    
    :keyword last: the last index for a range of modes
    :type last: int
    
    :keyword remove_small: whether to remove small subfamilies with 
        fewer than 4 members. Default is True
    :type remove_small: bool
    
    :keyword return_reordered_subfamilies: whether to return the reordered 
        subfamilies in addition to the matrix. Default is False
    type return_reordered_subfamilies: bool 
    
    """

    if not isinstance(mode_ens, ModeEnsemble):
        raise TypeError('mode_ens should be a mode ensemble')

    if not isinstance(subfamily_dict, dict):
        raise TypeError('subfamily_dict should be a dictionary')

    if any([label not in list(subfamily_dict.keys()) for label in mode_ens.getLabels()]):
        raise ValueError('The are member labels in mode_ens with no associated entry in subfamily_dict')

    first = kwargs.get('first', 0)
    if first is not None:
        if not isinstance(first,int):
            raise TypeError('first should be an integer')

    last = kwargs.get('last', -1)
    if last is not None:
        if not isinstance(last,int):
            raise TypeError('last should be an integer')

    try:
        mode_ens = mode_ens[:,first:last]
    except:
        try:
            mode_ens = mode_ens[:,first:]
        except:
            raise ValueError('first is not a valid index for indexing mode_ens')
        
        try:
            mode_ens = mode_ens[:,:last]
        except:
            raise ValueError('last is not a valid index for indexing mode_ens')

    first_mode_index = mode_ens.getIndices()[0,0]
    last_mode_index = mode_ens.getIndices()[0,-1]
    LOGGER.info('The mode range used for this analysis is {0} to {1}'
                .format(first_mode_index+1,last_mode_index+1))

    tree_labels = mode_ens.getLabels()
    distance = kwargs.get('distance',True)
    distm = calcEnsembleSpectralOverlaps(mode_ens, distance=distance)

    subfamilies = np.unique(list(subfamily_dict.values()))
    reverse_dict = dict()
    for i in subfamilies:
        reverse_dict[i] = []
    for i in range(len(tree_labels)):
        subfamily_i = subfamily_dict[tree_labels[i]]
        if subfamily_i in subfamilies:
            reverse_dict[subfamily_i].append(i)

    remove_small = kwargs.get('remove_small',True)
    if remove_small:
        temp_dict = dict()
        for key, value in reverse_dict.items():
            if len(value) >= 4:
                temp_dict[key] = value
        reverse_dict = temp_dict

    N_group = len(reverse_dict)

    subfamily_overlap_matrix = []
    for subfamily_i in subfamilies:
        index_i = reverse_dict[subfamily_i]
        for subfamily_j in subfamilies:
            index_j = reverse_dict[subfamily_j]
            temp_sub_matrix = distm[np.ix_(index_i, index_j)]
            if subfamily_i == subfamily_j:
                subfamily_overlap_matrix.append(temp_sub_matrix[np.triu_indices(
                    np.shape(temp_sub_matrix)[0])].mean())
            else:
                subfamily_overlap_matrix.append(temp_sub_matrix.mean())
    subfamily_overlap_matrix = np.asarray(subfamily_overlap_matrix)
    subfamily_overlap_matrix = subfamily_overlap_matrix.reshape([N_group, N_group])

    return_reordered_subfamilies = kwargs.get('return_reordered_subfamilies',False)
    if return_reordered_subfamilies:
        return subfamily_overlap_matrix, subfamilies

    return subfamily_overlap_matrix

def showSubfamilySpectralOverlaps(mode_ens, subfamily_dict, **kwargs):
    """Calculate and show the matrix of spectral overlaps or distances averaged 
    over subfamilies. Inputs are the same as calcSubfamilySpectralOverlaps
    plus the following and those of showDomainBar if you wish.

    :keyword show_subfamily_bar: whether to show the subfamilies as colored bars 
        using showDomainBar. Default is False
    :type show_subfamily_bar: bool
    """
    kwargs['return_reordered_subfamilies'] = True

    subfamily_overlap_matrix, subfamilies = calcSubfamilySpectralOverlaps(mode_ens, subfamily_dict, **kwargs)
    show = showMatrix(subfamily_overlap_matrix, origin='lower',
                      xticklabels=subfamilies, yticklabels=subfamilies,
                      allticks=True, vmin=0., vmax=1.6)

    show_subfamily_bar = kwargs.get('show_subfamily_bar',False)
    text = kwargs.pop('text',False)
    if show_subfamily_bar:
        showDomainBar(subfamilies, axis='x', text=text, **kwargs)
        showDomainBar(subfamilies, axis='y', text=text, **kwargs)

    if SETTINGS['auto_show']:
        showFigure()

    return show<|MERGE_RESOLUTION|>--- conflicted
+++ resolved
@@ -1439,15 +1439,6 @@
                 else:
                     if collapse:
                         overlaps[i*n_modes:(i+1)*n_modes,
-<<<<<<< HEAD
-                                 j*n_modes:(j+1)*n_modes] = overlaps[j*n_modes:(j+1)*n_modes,
-                                                                     i*n_modes:(i+1)*n_modes] = np.abs(calcOverlap(modeset_i,
-                                                                                                                   modeset_j))
-                    else:
-                        overlaps[:,:,i,j] = overlaps[:,:,j,i] = abs(calcOverlap(modeset_i, 
-                                                                                modeset_j, 
-                                                                                diag=False))
-=======
                                  j*n_modes:(j+1)*n_modes] = np.abs(calcOverlap(modeset_i,
                                                                                modeset_j))
                         overlaps[j*n_modes:(j+1)*n_modes,
@@ -1460,7 +1451,6 @@
                         overlaps[:, :, j, i] = abs(calcOverlap(modeset_j,
                                                                modeset_i,
                                                                diag=False))
->>>>>>> cea8bef0
 
     return overlaps
 

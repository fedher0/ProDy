--- conflicted
+++ resolved
@@ -740,18 +740,6 @@
         else:
             confsB = self._confs[n_confsA:]
 
-<<<<<<< HEAD
-        RMSDs = np.zeros((n_confs-9))
-        n = 0
-        for i in range(n_confsA):
-            for j in range(2):
-                RMSDs[n] = getRMSD(confsA[i+j], confsB[n_confsA-(i+1)])
-                n += 1
-                if i == n_confsA - 1:
-                    break
-
-        return RMSDs
-=======
         RMSDs = []
         for i in range(n_confsA):
             for j in range(2):
@@ -760,7 +748,6 @@
                 RMSDs.append(getRMSD(confsA[i+j], confsB[n_confsA-(i+1)], weights=weights))
 
         return np.array(RMSDs)
->>>>>>> 028bb0f3
 
     def _generate(self, confs, **kwargs):
 

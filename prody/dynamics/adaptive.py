# -*- coding: utf-8 -*-
"""This module defines functions for performing adaptive ANM."""

__author__ = 'James Krieger'
__credits__ = ['Hongchun Li', 'She Zhang', 'Burak Kaynak']
__email__ = ['jamesmkrieger@gmail.com', 'hongchun28@gmail.com', 'shz66@pitt.edu', 'burak.kaynak@pitt.edu']

from itertools import product
from multiprocessing import cpu_count, Pool
from collections import OrderedDict
from os import chdir, mkdir
from os.path import isdir
from sys import stdout

import time
from numbers import Integral, Number
from decimal import Decimal, ROUND_HALF_UP
import numpy as np

from prody import LOGGER
<<<<<<< HEAD
from prody.atomic import Atomic, AtomMap
from prody.utilities import getCoords, createStringIO, importLA, checkCoords, copy

from prody.measure.transform import calcTransformation, superpose, applyTransformation, calcRMSD, getRMSD
from prody.measure.measure import calcDeformVector, calcDistance

from prody.ensemble.ensemble import Ensemble
from prody.proteins.pdbfile import writePDBStream, parsePDBStream
=======
from prody.utilities import getCoords, importLA
from prody.measure import calcRMSD, calcDistance, superpose
from prody.ensemble import Ensemble
from prody.proteins import EMDMAP
>>>>>>> 7b3897fe

from .functions import calcENM
from .modeset import ModeSet
from .nma import NMA
from .sampling import traverseMode
from .hybrid import Hybrid

__all__ = ['calcAdaptiveANM', 'ONEWAY', 'ALTERNATING', 'SERIAL', 'DEFAULT',
           'AdaptiveHybrid']

ALTERNATING = 0
ONEWAY = 1
SERIAL = 2

DEFAULT = ALTERNATING

norm = importLA().norm

def checkInput(a, b, **kwargs):
    coordsA = getCoords(a)
    if isinstance(a, Atomic):
        title = a.getTitle()
        atoms = a
    else:
        title = None
        atoms = None

    em_method = False
    if isinstance(b, EMDMAP):
        coordsB = b
        em_method = True
    else:
        coordsB = getCoords(b)
        
    if title is None:
        if isinstance(b, Atomic):
            title = b.getTitle()
            atoms = b
        else:
            title = 'Unknown'
            atoms = None

    maskA = a.getFlags("mapped") if isinstance(a, AtomMap) else 1.
    maskB = b.getFlags("mapped") if isinstance(b, AtomMap) else 1.
    weights = maskA * maskB

    if np.isscalar(weights):
        weights = None
    
    if np.isscalar(maskA):
        maskA = None

    if np.isscalar(maskB):
        maskB = None

    aligned = kwargs.get('aligned', False)
    if not aligned:
        if not em_method:
            coordsA, _ = superpose(coordsA, coordsB, weights)
            rmsd = calcRMSD(coordsA, coordsB, weights)
            comp_name = 'RMSD'
        else:
            try:
                from TEMPy.protein.scoring_functions import ScoringFunctions
            except ImportError:
                raise ImportError('TEMPy is a required package for using cryo-EM maps')
            else:
                # align to the EM map
                comp_name = kwargs.get('comparator', 'CCC')
                rmsd = 0 # change to EM based score
                pass
    else:
        if not em_method:
            rmsd = calcRMSD(coordsA, coordsB, weights)
            comp_name = 'RMSD'
        else:
            comp_name = kwargs.get('comparator', 'CCC')
            rmsd = 0 # change to EM based score
            pass

    LOGGER.info('Initialized Adaptive ANM with {comp_name} {rmsd:4.3f}\n'.format(comp_name=comp_name, rmsd=rmsd))

    return coordsA, coordsB, title, atoms, weights, maskA, maskB, rmsd

def getTitle(structure, def_title='structure'):
    if isinstance(structure, Atomic):
        title = structure.getTitle()
    else:
        title = def_title

    return title

def calcStep(initial, target, n_modes, ensemble, defvecs, rmsds, mask=None, callback_func=None, **kwargs):
    """Runs a single step of adaptive ANM. 
    Modes will be calculated for *initial* with a square cumulative overlap above a threshold defined by 
    *Fmin* and used for transitioning towards *target*.
    """

    Fmin = kwargs.get('Fmin', None)
    f = kwargs.get('f', 0.2)

    Fmin_max = kwargs.get('Fmin_max', 0.6)
    resetFmin = kwargs.get('resetFmin', False)

    weights = ensemble.getWeights()
    if weights is not None:
        weights = weights.flatten()

    coords_init = initial
    coords_tar = target

    dof = coords_init.shape[0] - 6
    n_max_modes = kwargs.get('n_max_modes', None)
    if n_max_modes is None:
        n_max_modes = dof

    if n_max_modes < 1:
        n_max_modes = int(n_max_modes * dof)
    if n_max_modes > dof:
        n_max_modes = dof

    if n_modes > n_max_modes:
        n_modes = n_max_modes

    model = kwargs.pop('model', 'anm')
    anm, _ = calcENM(coords_init, select=mask, mask=mask, 
                     model=model, trim='trim', n_modes=n_modes, 
                     **kwargs)

    if mask is not None:
        anm.masked = False

    defvec = coords_tar - coords_init
    d = defvec.flatten()
    if weights is not None:
        d *= weights.repeat(3)
    defvecs.append(d)

    if Fmin is None:
        if resetFmin:
            Fmin = 0.  # Select the first mode only
        else:
            Fmin = 1 - np.sqrt(norm(defvecs[-1])/norm(defvecs[0]))

    if Fmin > Fmin_max:
        Fmin = Fmin_max

    overlaps = np.dot(d, anm.getEigvecs())

    normalised_overlaps = overlaps / norm(d)
    c_sq = np.cumsum(np.power(normalised_overlaps, 2), axis=0)

    if Fmin == 0 and resetFmin:
        torf_Fmin = np.zeros(c_sq.shape, dtype=bool)
        argmax_overlap = np.argmax(abs(normalised_overlaps))
        torf_Fmin[argmax_overlap] = True
    else:
        torf_Fmin = c_sq <= Fmin
        if np.any(torf_Fmin) and not np.all(torf_Fmin):
            i = np.where(torf_Fmin)[0].max()
            torf_Fmin[i+1] = True

        if not np.any(torf_Fmin):
            torf_Fmin[0] = True

    selected_mode_indices = np.arange(anm.numModes())[torf_Fmin]

    n_sel_modes = len(selected_mode_indices)

    modes = ModeSet(anm, selected_mode_indices)
    c_sq_crit = c_sq[torf_Fmin].max()

    if n_sel_modes == 1:
        LOGGER.info('Using 1 mode with square overlap {0}'
                    .format('%4.3f'%c_sq_crit))
    else:
        LOGGER.info('Using {0} modes with square cumulative overlap {1}'
                    .format(n_sel_modes, '%4.3f'%c_sq_crit))

    if n_sel_modes > n_modes-5:
        n_modes *= 2

    if n_modes > dof:
        n_modes = dof

    v = modes.getEigvecs().dot(overlaps[torf_Fmin])
    s = f * v.dot(d) / v.dot(v)

    # update coords_init
    coords_init += s * v.reshape(coords_init.shape)
    # initial[:] = coords_init[:] # turn this on in case coords_init is not initial in the future
    rmsd = calcRMSD(coords_init, coords_tar, weights)
    rmsds.append(rmsd)

    if callback_func is not None:
        cbkwargs = {'init': coords_init, 
                    'tar': coords_tar, 
                    'modes': modes, 
                    'defvec': d,
                    'c_sq': c_sq_crit,
                    'rmsd': rmsd}
        callback_func(**cbkwargs)

    # deposit 
    ensemble.addCoordset(coords_init.copy())
    converged = checkConvergence(rmsds, coords_init, **kwargs)

    if converged:
        n_modes = 0

    LOGGER.info('Current RMSD is {:4.3f}\n'.format(rmsd))

    return n_modes

def checkConvergence(rmsds, coords, **kwargs):
    """Check convergence of adaptive ANM. 

    Convergence is reached if one of three conditions is met:
    1. Difference between *rmsds* from previous step to current < *min_rmsd_diff*
       for the last five runs
    2. Current rmsd < *target_rmsd*
    3. A node in *coords* gets disconnected from another by > *cutoff*
    """
    min_rmsd_diff = kwargs.get('min_rmsd_diff', 0.05)
    target_rmsd = kwargs.get('target_rmsd', 1.0)
    cutoff = kwargs.get('cutoff', 15)

    if len(rmsds) > 4:
        drmsd = np.abs(np.diff(rmsds))

        if np.all(drmsd[-4:] < min_rmsd_diff):
            LOGGER.warn(
                'The RMSD decrease stayed below {0} for five cycles'.format(min_rmsd_diff))
            return True

    if rmsds[-1] < target_rmsd:
        LOGGER.warn('The RMSD fell below target RMSD {0}'.format(target_rmsd))
        return True

    if checkDisconnection(coords, cutoff):
        LOGGER.warn('Disconnections were found in one of the structures {0}')
        return True

    return False


def checkDisconnection(coords, cutoff):
    """Check disconnection of ANM, i.e. a node in *coords* gets 
    disconnected from another by > *cutoff*. This is one of the 
    stopping criteria for adaptive ANM. 
    """

    all_dists = np.array([calcDistance(coords, entry) for entry in coords])
    min_dists = np.array([np.min([np.min(all_dists[i, :i]), np.min(all_dists[i, i+1:])])
                          for i in range(1, coords.shape[0]-1)])
    if max(min_dists) > cutoff:
        LOGGER.warn('A bead has become disconnected. '
                    'Adaptive ANM cannot proceed without unrealistic deformations')
        return True

    return False

def calcAdaptiveANM(a, b, n_steps, mode=DEFAULT, **kwargs):
    """Runs adaptive ANM analysis of proteins ([ZY09]_) that creates a path that 
    connects two conformations using normal modes.

    This function can be run in three modes:
    
    1. *ONEWAY*: all steps are run in one direction: from *a* to *b*.

    2. *ALTERNATING*: steps are run in alternating directions: from *a* to *b*, 
        then *b* to *a*, then back again, and so on.

    3. *SERIAL*: steps are run in one direction (from *a* to 
        *b*) until convergence is reached and then the other way.

    This also implementation differs from the original one in that it sorts the 
    modes by overlap prior to cumulative overlap calculations for efficiency.

    .. [ZY09] Zheng Yang, Peter Májek, Ivet Bahar. Allosteric Transitions of 
            Supramolecular Systems Explored by Network Models: Application to 
            Chaperonin GroEL. *PLOS Comp Biol* **2009** 40:512-524.

    :arg a: structure A for the transition
    :type a: :class:`.Atomic`, :class:`~numpy.ndarray`

    :arg b: structure B for the transition
    :type b: :class:`.Atomic`, :class:`~numpy.ndarray`

    :arg n_steps: the maximum number of steps to be calculated. For *SERIAL*, 
        this means the maximum number of steps from each direction
    :type n_steps: int

    :arg mode: the way of the calculation to be performed, which can be either *ONEWAY*, 
        *ALTERNATING*, or *SERIAL*. Default is *ALTERNATING*
    :type mode: int

    :kwarg f: step size. Default is 0.2
    :type f: float

    :kwarg Fmin: cutoff for selecting modes based on square cumulative overlaps
        Default is **None**, which automatically determines and adapts *Fmin* on the fly.
    :type Fmin: float

    :kwarg Fmin_max: maximum value for *Fmin* when it is automatically determined
        Default is 0.6
    :type Fmin_max: float

    :arg min_rmsd_diff: cutoff for rmsds converging. Default is 0.05
    :type min_rmsd_diff: float

    :kwarg target_rmsd: target rmsd for stopping. Default is 1.0
    :type target_rmsd: float

    :kwarg n_modes: the number of modes to be calculated for the first run. *n_modes* 
        will be dynamically adjusted later as the calculation progresses. Default is 20
    :type n_modes: int

    :kwarg n_max_modes: the maximum number of modes to be calculated in each run. 
        Default is **None**, which allows as many as degree of freedom
    :type n_max_modes: int

    :kwarg callback_func: a callback function that can be used to collect quantities 
        from each iteration. The function must accept `**kwargs` as its only input. 
        Keywords in `kwargs` are:
        'init': the initial coordinate; 
        'tar': the target coordinate; 
        'modes': a :class:`.ModeSet` of selected modes; 
        'defvec': the deformation vector; 
        'c_sq': the critical square cumulative overlap; 
        'rmsd': the RMSD between the two structures after the deformation.
    :type callback_func: func

    Please see keyword arguments for calculating the modes in :func:`.calcENM`.
    """

    if mode == ONEWAY:
        return calcOneWayAdaptiveANM(a, b, n_steps, **kwargs)
    elif mode == ALTERNATING:
        return calcAlternatingAdaptiveANM(a, b, n_steps, **kwargs)
    elif mode == SERIAL:
        return calcBothWaysAdaptiveANM(a, b, n_steps, **kwargs)
    else:
        raise ValueError('unknown aANM mode: %d'%mode)

def calcOneWayAdaptiveANM(a, b, n_steps, **kwargs):
    """Runs one-way adaptivate ANM. """

    n_modes = kwargs.pop('n_modes', 20)

    coordsA, coordsB, title, atoms, weights, maskA, maskB, rmsd = checkInput(a, b, **kwargs)
    coordsA = coordsA.copy()

    LOGGER.timeit('_prody_calcAdaptiveANM')
    n = 0
    resetFmin = True
    defvecs = []
    rmsds = [rmsd]
    ensemble = Ensemble(title + '_aANM')
    ensemble.setAtoms(atoms)
    ensemble.setCoords(coordsB)
    ensemble.setWeights(weights)
    ensemble.addCoordset(coordsA.copy())
    while n < n_steps:
        LOGGER.info('\nStarting cycle {0} with initial structure {1}'.format(n+1, title))                                                            
        n_modes = calcStep(coordsA, coordsB, n_modes, ensemble, defvecs, rmsds, mask=maskA,
                           resetFmin=resetFmin, **kwargs)
        n += 1
        resetFmin = False
        if n_modes == 0:
            LOGGER.report('One-way Adaptive ANM converged in %.2fs.', '_prody_calcAdaptiveANM')
            break

    return ensemble


def calcAlternatingAdaptiveANM(a, b, n_steps, **kwargs):
    """Runs alternating adaptivate ANM. """

    n_modes = kwargs.pop('n_modes', 20)

    coordsA, coordsB, title, atoms, weights, maskA, maskB, rmsd = checkInput(a, b, **kwargs)
    coordsA = coordsA.copy()
    coordsB = coordsB.copy()

    LOGGER.timeit('_prody_calcAdaptiveANM')
    n = 0
    resetFmin = True
    defvecs = []
    rmsds = [rmsd]
    ensA = Ensemble('A')
    ensA.setCoords(coordsA)
    ensA.setWeights(weights)
    ensA.addCoordset(coordsA.copy())

    ensB = Ensemble('B')
    ensB.setCoords(coordsB.copy())
    ensB.setWeights(weights)
    ensB.addCoordset(coordsB.copy())

    while n < n_steps:
        LOGGER.info('\nStarting cycle {0} with {1}'.format(n + 1, getTitle(a, 'structure A')))
        n_modes = calcStep(coordsA, coordsB, n_modes, ensA, defvecs, rmsds, mask=maskA,
                           resetFmin=resetFmin, **kwargs)
        resetFmin = False

        if n_modes == 0:
            LOGGER.report('Alternating Adaptive ANM converged in %.2fs.', '_prody_calcAdaptiveANM')
            break

        LOGGER.info('\nContinuing cycle {0} with structure {1}'.format(n+1, getTitle(b, 'structure B')))
        n_modes = calcStep(coordsB, coordsA, n_modes, ensB, defvecs, rmsds, mask=maskB,
                           resetFmin=resetFmin, **kwargs)
        n += 1

        if n_modes == 0:
            LOGGER.report('Alternating Adaptive ANM converged in %.2fs.', '_prody_calcAdaptiveANM')
            break
    
    ensemble = ensA + ensB[::-1]
    ensemble.setTitle(title + '_aANM')
    ensemble.setAtoms(atoms)
    ensemble.setCoords(ensB.getCoords())

    return ensemble


def calcBothWaysAdaptiveANM(a, b, n_steps, **kwargs):
    """Runs both-way adaptivate ANM. """

    n_modes0 = n_modes = kwargs.pop('n_modes', 20)

    coordsA, coordsB, title, atoms, weights, maskA, maskB, rmsd = checkInput(a, b, **kwargs)
    coordsA = coordsA.copy()
    coordsB = coordsB.copy()

    LOGGER.timeit('_prody_calcAdaptiveANM')
    n = 0
    resetFmin = True
    defvecs = []
    rmsds = [rmsd]
    ensA = Ensemble('A')
    ensA.setCoords(coordsA)
    ensA.setWeights(weights)
    ensA.addCoordset(coordsA.copy())

    ensB = Ensemble('B')
    ensB.setCoords(coordsB.copy())
    ensB.setWeights(weights)
    ensB.addCoordset(coordsB.copy())
    
    while n < n_steps:
        LOGGER.info('\nStarting cycle {0} with {1}'.format(n + 1, getTitle(a, 'structure A')))
        n_modes = calcStep(coordsA, coordsB, n_modes, ensA, defvecs, rmsds, mask=maskA,
                           resetFmin=resetFmin, **kwargs)
        n += 1
        resetFmin = False

        if n_modes == 0:
            break
    
    n = 0
    n_modes = n_modes0
    resetFmin = True
    while n < n_steps:
        LOGGER.info('\nStarting cycle {0} with structure {1}'.format(n+1, getTitle(b, 'structure B')))
        n_modes = calcStep(coordsB, coordsA, n_modes, ensB, defvecs, rmsds, mask=maskB,
                           resetFmin=resetFmin, **kwargs)
        n += 1
        resetFmin = False

        if n_modes == 0:
            LOGGER.report('Alternating Adaptive ANM converged in %.2fs.', '_prody_calcAdaptiveANM')
            break

    ensemble = ensA + ensB[::-1]
    ensemble.setTitle(title + '_aANM')
    ensemble.setAtoms(atoms)
    ensemble.setCoords(ensB.getCoords())

    LOGGER.report('Both-way Adaptive ANM converged in %.2fs.', '_prody_calcAdaptiveANM')

    return ensemble

class AdaptiveHybrid(Hybrid):
    '''
    This is a new version of the Adaptive ANM transition sampling algorithm [ZY09]_, 
    that is an ANM-based hybrid algorithm. It requires PDBFixer and OpenMM for performing 
    energy minimization and MD simulations in implicit/explicit solvent.

    Instantiate a ClustENM-like hybrid method object for AdaptiveANM.
    '''
    def __init__(self, title, **kwargs):
        super().__init__(title=title)
        self._atomsB = None
        self._coordsB = None
        self._indicesB = None
        
        self._defvecs = []
        self._rmsds = []
        self._cg_ensA = Ensemble(title=title)
        self._cg_ensB = Ensemble(title=title)
        self._n_modes0 = self._n_modes = kwargs.pop('n_modes', 20)

    def _sample(self, conf, **kwargs):

        tmp = self._atoms.copy()
        tmp.setCoords(conf)
        cg = tmp[self._idx_cg]

        anm_cg = self._buildANM(cg)

        if not self._checkANM(anm_cg):
            return None

        tmpB = self._atomsB.copy()
        cgB = tmpB[self._idx_cg]

        coordsA, coordsB, title, atoms, weights, maskA, maskB, rmsd = checkInput(cg, cgB, **kwargs)
        coordsA = coordsA.copy()

        self._direction_mode = kwargs.get('mode', DEFAULT)

        if self._direction_mode == ONEWAY:
            LOGGER.info('\nStarting cycle with structure A')
            self._n_modes = calcStep(coordsA, coordsB, self._n_modes, self._cg_ensA,
                                     self._defvecs, self._rmsds, mask=maskA,
                                     resetFmin=self._resetFmin, **kwargs)
            self._resetFmin = False
            cg_ens = self._cg_ensA

        elif self._direction_mode == ALTERNATING:
            if self._direction == 1:
                LOGGER.info('\nStarting cycle with structure A')
                self._n_modes = calcStep(coordsA, coordsB, self._n_modes, self._cg_ensA,
                                         self._defvecs, self._rmsds, mask=maskA,
                                         resetFmin=self._resetFmin, **kwargs)
                self._resetFmin = False
                cg_ens = self._cg_ensA

            else:
                LOGGER.info('\nStarting cycle with structure B')
                self._n_modes = calcStep(coordsB, coordsA, self._n_modes, self._cg_ensB,
                                         self._defvecs, self._rmsds, mask=maskB,
                                         resetFmin=self._resetFmin, **kwargs)
                cg_ens = self._cg_ensB

        elif self._direction_mode == SERIAL:
            if self._direction == 1:
                LOGGER.info('\nStarting cycle with structure A')
                self._n_modes = calcStep(coordsA, coordsB, self._n_modes, self._cg_ensA,
                                         self._defvecs, self._rmsds, mask=maskA,
                                         resetFmin=self._resetFmin, **kwargs)
                self._resetFmin = False
                cg_ens = self._cg_ensA

            else:
                LOGGER.info('\nStarting cycle with structure B')
                self._n_modes = calcStep(coordsB, coordsA, self._n_modes, self._cg_ensB,
                                         self._defvecs, self._rmsds, mask=maskB,
                                         resetFmin=self._resetFmin, **kwargs)
                self._resetFmin = False
                cg_ens = self._cg_ensB

        else:
            raise ValueError('unknown aANM mode: %d' % self._direction_mode)
        
        if self._direction == 1:
            defvec = calcDeformVector(cg, cg_ens.getCoordsets()[-1])
            model = NMA()
            model.setEigens(defvec.getArray().reshape((defvec.getArray().shape[0], 1)))
            model_ex = self._extendModel(model, cg, tmp)
            def_ens = traverseMode(model_ex[0], tmp, 1, rmsd)
            coordsets = [def_ens.getCoordsets()[-1]]

            if self._direction_mode == ALTERNATING:
                self._direction = 2
        else:
            defvec = calcDeformVector(cgB, cg_ens.getCoordsets()[-1])
            model = NMA()
            model.setEigens(defvec.getArray().reshape((defvec.getArray().shape[0], 1)))
            model_ex = self._extendModel(model, cgB, tmpB)
            def_ens = traverseMode(model_ex[0], tmpB, 1, rmsd)
            coordsets = [def_ens.getCoordsets()[-1]]

            if self._direction_mode == ALTERNATING:
                self._direction = 1

        if self._targeted:
            if self._parallel:
                with Pool(cpu_count()) as p:
                    pot_conf = p.map(self._multi_targeted_sim,
                                     [(conf, coords) for coords in coordsets])
            else:
                pot_conf = [self._multi_targeted_sim((conf, coords)) for coords in coordsets]

            pots, poses = list(zip(*pot_conf))

            idx = np.logical_not(np.isnan(pots))
            coordsets = np.array(poses)[idx]

            LOGGER.debug('%d/%d sets of coordinates were moved to the target' % (len(poses), len(coordsets)))

        return coordsets

    def setAtoms(self, atomsA, atomsB=None, pH=7.0, **kwargs):
        aligned = kwargs.get('aligned', False)
        if not aligned and atomsB is not None:
            T = calcTransformation(atomsA.ca, atomsB.ca, weights=atomsA.ca.getFlags("mapped"))
            _ = applyTransformation(T, atomsA)

        if self._isBuilt():
            super(Hybrid, self).setAtoms(atomsA)
            self._atomsB = atomsB
        else:
            A_B_dict = {0: 'A', 1: 'B'}
            for i, atoms in enumerate([atomsA, atomsB]):
                if i == 1 and atomsB is None:
                    break

                atoms = atoms.select('not hetatm')

                self._nuc = atoms.select('nucleotide')

                if self._nuc is not None:

                    idx_p = []
                    for c in self._nuc.getChids():
                        tmp = self._nuc[c].iterAtoms()
                        for a in tmp:
                            if a.getName() in ['P', 'OP1', 'OP2', 'OP3']:
                                idx_p.append(a.getIndex())

                    if idx_p:
                        nsel = 'not index ' + ' '.join([str(i) for i in idx_p])
                        atoms = atoms.select(nsel)

                LOGGER.info('Fixing structure {0}...'.format(A_B_dict[i]))
                LOGGER.timeit('_clustenm_fix')
                self._ph = pH
                self._fix(atoms, i)
                LOGGER.report('The structure was fixed in %.2fs.',
                            label='_clustenm_fix')

                if self._nuc is None:
                    self._idx_cg = self._atoms.ca.getIndices()
                    self._n_cg = self._atoms.ca.numAtoms()
                else:
                    self._idx_cg = self._atoms.select("name CA C2 C4' P").getIndices()
                    self._n_cg = self._atoms.select("name CA C2 C4' P").numAtoms()

                self._n_atoms = self._atoms.numAtoms()
                self._indices = None

            if i == 1:
                self._cg_ensA.setAtoms(self._atoms[self._idx_cg])
            else:
                self._cg_ensB.setAtoms(self._atomsB[self._idx_cg])

    def _fix(self, atoms, i):
        try:
            from pdbfixer import PDBFixer
            from simtk.openmm.app import PDBFile
        except ImportError:
            raise ImportError('Please install PDBFixer and OpenMM in order to use ClustENM and related hybrid methods.')

        stream = createStringIO()
        title = atoms.getTitle()
        writePDBStream(stream, atoms)
        stream.seek(0)
        fixed = PDBFixer(pdbfile=stream)
        stream.close()

        fixed.missingResidues = {}
        fixed.findNonstandardResidues()
        fixed.replaceNonstandardResidues()
        fixed.removeHeterogens(False)
        fixed.findMissingAtoms()
        fixed.addMissingAtoms()
        fixed.addMissingHydrogens(self._ph)

        stream = createStringIO()
        PDBFile.writeFile(fixed.topology, fixed.positions,
                          stream, keepIds=True)
        stream.seek(0)
        if i == 0:
            self._atoms = parsePDBStream(stream)
            self._atoms.setTitle(title)
        else:
            self._atomsB = parsePDBStream(stream)
            self._atomsB.setTitle(title)            
        stream.close()

        self._topology = fixed.topology
        self._positions = fixed.positions

    def getAtomsA(self, selected=True):
        'Returns atoms for structure A (main atoms).'
        return super(AdaptiveHybrid, self).getAtoms(selected)

    def getAtomsB(self, selected=True):
        'Returns atoms for structure B.'
        if self._atomsB is None:
            return None
        if self._indices is None or not selected:
            return self._atomsB
        return self._atomsB[self._indices]

    def getRMSDsB(self):
        if self._confs is None or self._coords is None:
            return None

        indices = self._indices
        if indices is None:
            indices = np.arange(self._confs.shape[1])
        
        weights = self._weights[indices] if self._weights is not None else None

        return calcRMSD(self._atomsB, self._confs[:, indices], weights)

    def getConvergenceRMSDs(self):
        if self._confs is None or self._coords is None:
            return None

        indices = self._indices
        if indices is None:
            indices = np.arange(self._confs.shape[1])
        
        weights = self._weights[indices] if self._weights is not None else None

        n_confs = self.numConfs()
        n_confsA = int(Decimal(n_confs/2).to_integral(rounding=ROUND_HALF_UP))

        confsA = self._confs[:n_confsA]
        if n_confs % 2:
            confsB = self._confs[n_confsA:]
        else:
            confsB = self._confs[n_confsA:]

        RMSDs = []
        for i in range(n_confsA):
            for j in range(2):
                if i + j > n_confsA - 1:
                    break
                RMSDs.append(getRMSD(confsA[i+j], confsB[n_confsA-(i+1)], weights=weights))

        return np.array(RMSDs)

    def _generate(self, confs, **kwargs):

        LOGGER.info('Sampling conformers in generation %d ...' % self._cycle)
        LOGGER.timeit('_clustenm_gen')

        sample_method = self._sample

        if self._parallel:
            with Pool(cpu_count()) as p:
                tmp = p.map(sample_method, [conf for conf in confs])
        else:
            tmp = [sample_method(conf, **kwargs) for conf in confs]

        tmp = [r for r in tmp if r is not None]

        confs_ex = np.concatenate(tmp)

        return confs_ex, [1]

    def setCoordsB(self, coords):
        """Set *coords* as the ensemble reference coordinate set.  *coords*
        may be an array with suitable data type, shape, and dimensionality, or
        an object with :meth:`getCoords` method."""

        atoms = coords
        try:
            if isinstance(coords, Ensemble):
                coords = copy(coords._coords)
            else:
                coords = coords.getCoords()
        except AttributeError:
            pass
        finally:
            if coords is None:
                raise ValueError('coordinates of {0} are not set'
                                 .format(str(atoms)))

        try:
            checkCoords(coords, natoms=self._n_atoms)
        except TypeError:
            raise TypeError('coords must be a numpy array or an object '
                            'with `getCoords` method')

        if coords.shape == self._coords.shape:
            self._coordsB = coords
            self._n_atomsB = coords.shape[0]

            if isinstance(atoms, Ensemble):
                self._indicesB = atoms._indices
                self._atomsB = atoms._atoms
        else:
            raise ValueError('coordsB must have the same shape as main coords')

    def getCoordsB(self, selected=True):
        """Returns a copy of reference coordinates for selected atoms."""

        if self._coordsB is None:
            return None
        if self._indicesB is None or not selected:
            return self._coordsB.copy()
        return self._coordsB[self._indicesB].copy()<|MERGE_RESOLUTION|>--- conflicted
+++ resolved
@@ -18,7 +18,6 @@
 import numpy as np
 
 from prody import LOGGER
-<<<<<<< HEAD
 from prody.atomic import Atomic, AtomMap
 from prody.utilities import getCoords, createStringIO, importLA, checkCoords, copy
 
@@ -27,12 +26,8 @@
 
 from prody.ensemble.ensemble import Ensemble
 from prody.proteins.pdbfile import writePDBStream, parsePDBStream
-=======
-from prody.utilities import getCoords, importLA
-from prody.measure import calcRMSD, calcDistance, superpose
-from prody.ensemble import Ensemble
+
 from prody.proteins import EMDMAP
->>>>>>> 7b3897fe
 
 from .functions import calcENM
 from .modeset import ModeSet

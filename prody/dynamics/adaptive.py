# -*- coding: utf-8 -*-
"""This module defines functions for performing adaptive ANM."""

from prody.atomic import Atomic, AtomMap
import time
from numbers import Integral, Number
import numpy as np

from prody import LOGGER
from prody.utilities import getCoords, importLA
from prody.measure import calcRMSD, calcDistance, superpose
from prody.ensemble import Ensemble
from prody.proteins import EMDMAP

from .functions import calcENM
from .modeset import ModeSet

__all__ = ['calcAdaptiveANM', 'AANM_ONEWAY', 'AANM_ALTERNATING', 'AANM_BOTHWAYS', 'AANM_DEFAULT']

AANM_ALTERNATING = 0
AANM_ONEWAY = 1
AANM_BOTHWAYS = 2

AANM_DEFAULT = AANM_ALTERNATING

norm = importLA().norm

def checkInput(a, b, **kwargs):
    coordsA = getCoords(a)
    if isinstance(a, Atomic):
        title = a.getTitle()
        atoms = a
    else:
        title = None
        atoms = None

    em_method = False
    if isinstance(b, EMDMAP):
        coordsB = b
        em_method = True
    else:
        coordsB = getCoords(b)
        
    if title is None:
        if isinstance(b, Atomic):
            title = b.getTitle()
            atoms = b
        else:
            title = 'Unknown'
            atoms = None

    maskA = a.getFlags("mapped") if isinstance(a, AtomMap) else 1.
    maskB = b.getFlags("mapped") if isinstance(b, AtomMap) else 1.
    weights = maskA * maskB

    if np.isscalar(weights):
        weights = None
    
    if np.isscalar(maskA):
        maskA = None

    if np.isscalar(maskB):
        maskB = None

    aligned = kwargs.get('aligned', False)
    if not aligned:
<<<<<<< HEAD
        if not em_method:
            coordsA, _ = superpose(coordsA, coordsB, weights)
            rmsd = calcRMSD(coordsA, coordsB, weights)
            comp_name = 'RMSD'
        else:
            try:
                from TEMPy.protein.scoring_functions import ScoringFunctions
            except ImportError:
                raise ImportError('TEMPy is a required package for using cryo-EM maps')
            else:
                # align to the EM map
                comp_name = kwargs.get('comparator', 'CCC')
                rmsd = 0 # change to EM based score
                pass
    else:
        if not em_method:
            rmsd = calcRMSD(coordsA, coordsB, weights)
            comp_name = 'RMSD'
        else:
            comp_name = kwargs.get('comparator', 'CCC')
            rmsd = 0 # change to EM based score
            pass

    LOGGER.info('Initialized Adaptive ANM with {comp_name} {rmsd:4.3f}\n'.format(comp_name=comp_name, rmsd=rmsd))
=======
        coordsA, _ = superpose(coordsA, coordsB, weights)

    rmsd = calcRMSD(coordsA, coordsB, weights)
    LOGGER.info('Initialized Adaptive ANM with RMSD {:4.3f}\n'.format(rmsd))
>>>>>>> 04dc8d50

    return coordsA, coordsB, title, atoms, weights, maskA, maskB, rmsd

def getTitle(structure, def_title='structure'):
    if isinstance(structure, Atomic):
        title = structure.getTitle()
    else:
        title = def_title

    return title

def calcStep(initial, target, n_modes, ensemble, defvecs, rmsds, mask=None, callback_func=None, **kwargs):
    """Runs a single step of adaptive ANM. 
    Modes will be calculated for *initial* with a square cumulative overlap above a threshold defined by 
    *Fmin* and used for transitioning towards *target*.
    """

    Fmin = kwargs.get('Fmin', None)
    f = kwargs.get('f', 0.2)

    Fmin_max = kwargs.get('Fmin_max', 0.6)
    resetFmin = kwargs.get('resetFmin', False)

    weights = ensemble.getWeights()
    if weights is not None:
        weights = weights.flatten()
    #coords_init, _ = superpose(initial, target, weights) # we should keep this off otherwise RMSD calculations are off
    coords_init = initial
    coords_tar = target

    dof = coords_init.shape[0] - 6
    n_max_modes = kwargs.get('n_max_modes', None)
    if n_max_modes is None:
        n_max_modes = dof

    if n_max_modes < 1:
        n_max_modes = int(n_max_modes * dof)
    if n_max_modes > dof:
        n_max_modes = dof

    if n_modes > n_max_modes:
        n_modes = n_max_modes

    model = kwargs.pop('model', 'anm')
    anm, _ = calcENM(coords_init, select=mask, mask=mask, 
                     model=model, trim='trim', n_modes=n_modes, 
                     **kwargs)

    if mask is not None:
        anm.masked = False

    defvec = coords_tar - coords_init
    d = defvec.flatten()
    if weights is not None:
        d *= weights.repeat(3)
    defvecs.append(d)

    if Fmin is None:
        if resetFmin:
            Fmin = 0.  # Select the first mode only
        else:
            Fmin = 1 - np.sqrt(norm(defvecs[-1])/norm(defvecs[0]))

    if Fmin > Fmin_max:
        Fmin = Fmin_max

    overlaps = np.dot(d, anm.getEigvecs())

    normalised_overlaps = overlaps / norm(d)
    c_sq = np.cumsum(np.power(normalised_overlaps, 2), axis=0)

    if Fmin == 0 and resetFmin:
        torf_Fmin = np.zeros(c_sq.shape, dtype=bool)
        argmax_overlap = np.argmax(abs(normalised_overlaps))
        torf_Fmin[argmax_overlap] = True
    else:
        torf_Fmin = c_sq <= Fmin
        if np.any(torf_Fmin) and not np.all(torf_Fmin):
            i = np.where(torf_Fmin)[0].max()
            torf_Fmin[i+1] = True

        if not np.any(torf_Fmin):
            torf_Fmin[0] = True

    selected_mode_indices = np.arange(anm.numModes())[torf_Fmin]

    n_sel_modes = len(selected_mode_indices)

    modes = ModeSet(anm, selected_mode_indices)
    c_sq_crit = c_sq[torf_Fmin].max()

    if n_sel_modes == 1:
        LOGGER.info('Using 1 mode with square overlap {0}'
                    .format('%4.3f'%c_sq_crit))
    else:
        LOGGER.info('Using {0} modes with square cumulative overlap {1}'
                    .format(n_sel_modes, '%4.3f'%c_sq_crit))

    if n_sel_modes > n_modes-5:
        n_modes *= 2

    if n_modes > dof:
        n_modes = dof

    v = modes.getEigvecs().dot(overlaps[torf_Fmin])
    s = f * v.dot(d) / v.dot(v)

    # update coords_init
    coords_init += s * v.reshape(coords_init.shape)
    # initial[:] = coords_init[:] # turn this on in case coords_init is not initial in the future
    rmsd = calcRMSD(coords_init, coords_tar, weights)
    rmsds.append(rmsd)

    if callback_func is not None:
        cbkwargs = {'init': coords_init, 
                    'tar': coords_tar, 
                    'modes': modes, 
                    'defvec': d,
                    'c_sq': c_sq_crit,
                    'rmsd': rmsd}
        callback_func(**cbkwargs)

    # deposit 
    ensemble.addCoordset(coords_init.copy())
    converged = checkConvergence(rmsds, coords_init, **kwargs)

    if converged:
        n_modes = 0

    LOGGER.info('Current RMSD is {:4.3f}\n'.format(rmsd))

    return n_modes

def checkConvergence(rmsds, coords, **kwargs):
    """Check convergence of adaptive ANM. 

    Convergence is reached if one of three conditions is met:
    1. Difference between *rmsds* from previous step to current < *min_rmsd_diff*
    2. Current rmsd < *target_rmsd* for the last five runs
    3. A node in *coords* gets disconnected from another by > *cutoff*
    """
    min_rmsd_diff = kwargs.get('min_rmsd_diff', 0.05)
    target_rmsd = kwargs.get('target_rmsd', 1.0)
    cutoff = kwargs.get('cutoff', 15)

    if len(rmsds) > 4:
        drmsd = np.abs(np.diff(rmsds))

        if np.all(drmsd[-4:] < min_rmsd_diff):
            LOGGER.warn(
                'The RMSD decrease fell below {0}'.format(min_rmsd_diff))
            return True

    if rmsds[-1] < target_rmsd:
        LOGGER.warn('The RMSD fell below target RMSD {0}'.format(target_rmsd))
        return True

    if checkDisconnection(coords, cutoff):
        LOGGER.warn('Disconnections were found in one of the structures {0}')
        return True

    return False


def checkDisconnection(coords, cutoff):
    """Check disconnection of ANM, i.e. a node in *coords* gets 
    disconnected from another by > *cutoff*. This is one of the 
    stopping criteria for adaptive ANM. 
    """

    all_dists = np.array([calcDistance(coords, entry) for entry in coords])
    min_dists = np.array([np.min([np.min(all_dists[i, :i]), np.min(all_dists[i, i+1:])])
                          for i in range(1, coords.shape[0]-1)])
    if max(min_dists) > cutoff:
        LOGGER.warn('A bead has become disconnected. '
                    'Adaptive ANM cannot proceed without unrealistic deformations')
        return True

    return False

def calcAdaptiveANM(a, b, n_steps, mode=AANM_DEFAULT, **kwargs):
    """Runs adaptive ANM analysis of proteins ([ZY09]_) that creates a path that 
    connects two conformations using normal modes.

    This function can be run in three modes:
    
    1. *AANM_ONEWAY*: all steps are run in one direction: from *a* to *b*.

    2. *AANM_ALTERNATING*: steps are run in alternating directions: from *a* to *b*, 
        then *b* to *a*, then back again, and so on.

    3. *AANM_BOTHWAYS*: steps are run in one direction (from *a* to 
        *b*) until convergence is reached and then the other way.

    This also implementation differs from the original one in that it sorts the 
    modes by overlap prior to cumulative overlap calculations for efficiency.

    .. [ZY09] Zheng Yang, Peter Májek, Ivet Bahar. Allosteric Transitions of 
            Supramolecular Systems Explored by Network Models: Application to 
            Chaperonin GroEL. *PLOS Comp Biol* **2009** 40:512-524.

    :arg a: structure A for the transition
    :type a: :class:`.Atomic`, :class:`~numpy.ndarray`

    :arg b: structure B for the transition
    :type b: :class:`.Atomic`, :class:`~numpy.ndarray`

    :arg n_steps: the maximum number of steps to be calculated. For *AANM_BOTHWAYS*, 
        this means the maximum number of steps from each direction
    :type n_steps: int

    :arg mode: the way of the calculation to be performed, which can be either *AANM_ONEWAY*, 
        *AANM_ALTERNATING*, or *AANM_BOTHWAYS*. Default is *AANM_ALTERNATING*
    :type mode: int

    :kwarg f: step size. Default is 0.2
    :type f: float

    :kwarg Fmin: cutoff for selecting modes based on square cumulative overlaps
        Default is **None**, which automatically determines and adapts *Fmin* on the fly.
    :type Fmin: float

    :kwarg Fmin_max: maximum value for *Fmin* when it is automatically determined
        Default is 0.6
    :type Fmin_max: float

    :arg min_rmsd_diff: cutoff for rmsds converging. Default is 0.05
    :type min_rmsd_diff: float

    :kwarg target_rmsd: target rmsd for stopping. Default is 1.0
    :type target_rmsd: float

    :kwarg n_modes: the number of modes to be calculated for the first run. *n_modes* 
        will be dynamically adjusted later as the calculation progresses. Default is 20
    :type n_modes: int

    :kwarg n_max_modes: the maximum number of modes to be calculated in each run. 
        Default is **None**, which allows as many as degree of freedom
    :type n_max_modes: int

    :kwarg callback_func: a callback function that can be used to collect quantities 
        from each iteration. The function must accept `**kwargs` as its only input. 
        Keywords in `kwargs` are:
        'init': the initial coordinate; 
        'tar': the target coordinate; 
        'modes': a :class:`.ModeSet` of selected modes; 
        'defvec': the deformation vector; 
        'c_sq': the critical square cumulative overlap; 
        'rmsd': the RMSD between the two structures after the deformation.
    :type callback_func: func

    Please see keyword arguments for calculating the modes in :func:`.calcENM`.
    """

    if mode == AANM_ONEWAY:
        return calcOneWayAdaptiveANM(a, b, n_steps, **kwargs)
    elif mode == AANM_ALTERNATING:
        return calcAlternatingAdaptiveANM(a, b, n_steps, **kwargs)
    elif mode == AANM_BOTHWAYS:
        return calcBothWaysAdaptiveANM(a, b, n_steps, **kwargs)
    else:
        raise ValueError('unknown aANM mode: %d'%mode)

def calcOneWayAdaptiveANM(a, b, n_steps, **kwargs):
    """Runs one-way adaptivate ANM. """

    n_modes = kwargs.pop('n_modes', 20)

    coordsA, coordsB, title, atoms, weights, maskA, maskB, rmsd = checkInput(a, b, **kwargs)
    coordsA = coordsA.copy()

    LOGGER.timeit('_prody_calcAdaptiveANM')
    n = 0
    resetFmin = True
    defvecs = []
    rmsds = [rmsd]
    ensemble = Ensemble(title + '_aANM')
    ensemble.setAtoms(atoms)
    ensemble.setCoords(coordsB)
    ensemble.setWeights(weights)
    ensemble.addCoordset(coordsA.copy())
    while n < n_steps:
        LOGGER.info('\nStarting cycle {0} with initial structure {1}'.format(n+1, title))                                                            
        n_modes = calcStep(coordsA, coordsB, n_modes, ensemble, defvecs, rmsds, mask=maskA,
                           resetFmin=resetFmin, **kwargs)
        n += 1
        resetFmin = False
        if n_modes == 0:
            LOGGER.report('One-way Adaptive ANM converged in %.2fs.', '_prody_calcAdaptiveANM')
            break

    return ensemble


def calcAlternatingAdaptiveANM(a, b, n_steps, **kwargs):
    """Runs alternating adaptivate ANM. """

    n_modes = kwargs.pop('n_modes', 20)

    coordsA, coordsB, title, atoms, weights, maskA, maskB, rmsd = checkInput(a, b, **kwargs)
    coordsA = coordsA.copy()
    coordsB = coordsB.copy()

    LOGGER.timeit('_prody_calcAdaptiveANM')
    n = 0
    resetFmin = True
    defvecs = []
    rmsds = [rmsd]
    ensA = Ensemble('A')
    ensA.setCoords(coordsA)
    ensA.setWeights(weights)
    ensA.addCoordset(coordsA.copy())

    ensB = Ensemble('B')
    ensB.setCoords(coordsB.copy())
    ensB.setWeights(weights)
    ensB.addCoordset(coordsB.copy())

    while n < n_steps:
        LOGGER.info('\nStarting cycle {0} with {1}'.format(n + 1, getTitle(a, 'structure A')))
        n_modes = calcStep(coordsA, coordsB, n_modes, ensA, defvecs, rmsds, mask=maskA,
                           resetFmin=resetFmin, **kwargs)
        resetFmin = False

        if n_modes == 0:
            LOGGER.report('Alternating Adaptive ANM converged in %.2fs.', '_prody_calcAdaptiveANM')
            break

        LOGGER.info('\nContinuing cycle {0} with structure {1}'.format(n+1, getTitle(b, 'structure B')))
        n_modes = calcStep(coordsB, coordsA, n_modes, ensB, defvecs, rmsds, mask=maskB,
                           resetFmin=resetFmin, **kwargs)
        n += 1

        if n_modes == 0:
            LOGGER.report('Alternating Adaptive ANM converged in %.2fs.', '_prody_calcAdaptiveANM')
            break
    
    ensemble = ensA + ensB[::-1]
    ensemble.setTitle(title + '_aANM')
    ensemble.setAtoms(atoms)
    ensemble.setCoords(ensB.getCoords())

    return ensemble


def calcBothWaysAdaptiveANM(a, b, n_steps, **kwargs):
    """Runs both-way adaptivate ANM. """

    n_modes0 = n_modes = kwargs.pop('n_modes', 20)

    coordsA, coordsB, title, atoms, weights, maskA, maskB, rmsd = checkInput(a, b, **kwargs)
    coordsA = coordsA.copy()
    coordsB = coordsB.copy()

    LOGGER.timeit('_prody_calcAdaptiveANM')
    n = 0
    resetFmin = True
    defvecs = []
    rmsds = [rmsd]
    ensA = Ensemble('A')
    ensA.setCoords(coordsA)
    ensA.setWeights(weights)
    ensA.addCoordset(coordsA.copy())

    ensB = Ensemble('B')
    ensB.setCoords(coordsB.copy())
    ensB.setWeights(weights)
    ensB.addCoordset(coordsB.copy())
    
    while n < n_steps:
        LOGGER.info('\nStarting cycle {0} with {1}'.format(n + 1, getTitle(a, 'structure A')))
        n_modes = calcStep(coordsA, coordsB, n_modes, ensA, defvecs, rmsds, mask=maskA,
                           resetFmin=resetFmin, **kwargs)
        n += 1
        resetFmin = False

        if n_modes == 0:
            break
    
    n = 0
    n_modes = n_modes0
    resetFmin = True
    while n < n_steps:
        LOGGER.info('\nStarting cycle {0} with structure {1}'.format(n+1, getTitle(b, 'structure B')))
        n_modes = calcStep(coordsB, coordsA, n_modes, ensB, defvecs, rmsds, mask=maskB,
                           resetFmin=resetFmin, **kwargs)
        n += 1
        resetFmin = False

        if n_modes == 0:
            LOGGER.report('Alternating Adaptive ANM converged in %.2fs.', '_prody_calcAdaptiveANM')
            break

    ensemble = ensA + ensB[::-1]
    ensemble.setTitle(title + '_aANM')
    ensemble.setAtoms(atoms)
    ensemble.setCoords(ensB.getCoords())

    LOGGER.report('Both-way Adaptive ANM converged in %.2fs.', '_prody_calcAdaptiveANM')

    return ensemble
<|MERGE_RESOLUTION|>--- conflicted
+++ resolved
@@ -64,7 +64,6 @@
 
     aligned = kwargs.get('aligned', False)
     if not aligned:
-<<<<<<< HEAD
         if not em_method:
             coordsA, _ = superpose(coordsA, coordsB, weights)
             rmsd = calcRMSD(coordsA, coordsB, weights)
@@ -89,12 +88,6 @@
             pass
 
     LOGGER.info('Initialized Adaptive ANM with {comp_name} {rmsd:4.3f}\n'.format(comp_name=comp_name, rmsd=rmsd))
-=======
-        coordsA, _ = superpose(coordsA, coordsB, weights)
-
-    rmsd = calcRMSD(coordsA, coordsB, weights)
-    LOGGER.info('Initialized Adaptive ANM with RMSD {:4.3f}\n'.format(rmsd))
->>>>>>> 04dc8d50
 
     return coordsA, coordsB, title, atoms, weights, maskA, maskB, rmsd
 

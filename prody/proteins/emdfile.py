--- conflicted
+++ resolved
@@ -52,12 +52,8 @@
     :arg n_nodes: A bead based network will be constructed into the provided density map. 
                   This parameter will set the number of beads to fit to density map. 
                   Default is 0. Please change it to some number to run the TRN algorithm.
-<<<<<<< HEAD
-                  Other parameters are passed through as kwargs to :meth:`.TRNET.run`.
-=======
                   Other parameters are passed through as kwargs to :meth:`.TRNET.run`
                   as described in its docs.
->>>>>>> b24bbf58
     :type n_nodes: int
 
     :arg map: Return the density map itself. Default is **False** in line with previous behaviour.
@@ -544,43 +540,6 @@
 
     def run(self, **kwargs):
         """
-<<<<<<< HEAD
-        :arg tmax: maximum total number of iterations
-            default 200
-        :type tmax: int
-
-        :arg li: initial lambda
-            default 0.2
-        :type li: float
-
-        :arg lf: final lambda
-            default 0.01
-        :type lf: float
-
-        :arg ei: initial epsilon
-            default 0.3
-        :type ei: float
-
-        :arg ef: final epsilon
-            default 0.05
-        :type ef: float
-
-        :arg Ti: initial ?
-            default 0.1
-        :type Ti: float
-
-        :arg Tf: final ?
-            default 2
-        :type Tf: float
-
-        :arg c: ?
-            default 0
-        :type c: float
-
-        :arg calcC: where to calculate ?
-            default **False**
-        :type calcC: bool
-=======
         :arg tmax: multiplicative factor such that the maximum total number of 
             iterations is tmax times the number of beads
             default 200
@@ -623,7 +582,6 @@
         :arg Tf: final value of the adaptive threshold for building the connectivity. Not used if calcC is False.
             default 2
         :type Tf: float
->>>>>>> b24bbf58
         """
 
         tmax = kwargs.get('tmax', 200)

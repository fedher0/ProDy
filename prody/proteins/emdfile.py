# -*- coding: utf-8 -*-
"""This module defines functions for parsing and writing `EMD map files`_.

.. _EMD map files: http://emdatabank.org/mapformat.html"""

from collections import defaultdict
from numbers import Number
import os.path
from prody.utilities.misctools import isListLike

from prody.atomic import AtomGroup
from prody.atomic import flags
from prody.atomic import ATOMIC_FIELDS

from prody.utilities import openFile, isListLike
from prody import LOGGER, SETTINGS

from .localpdb import fetchPDB

import struct as st
import numpy as np

__all__ = ['parseEMDStream', 'parseEMD', 'writeEMD', 'TRNET', 'EMDMAP']


class EMDParseError(Exception):
    pass


def parseEMD(emd, **kwargs):
    """Parses an EM density map in EMD/MRC2015 format and 
    optionally returns an :class:`.AtomGroup` containing  
    beads built in the density using the TRN algorithm [_TM94]. 

    This function extends :func:`.parseEMDStream`.

    See :ref:`cryoem_analysis` for a usage example. 

    :arg emd: an EMD identifier or a file name. A 4-digit 
              EMDataBank identifier can be provided to download 
              it via FTP.
    :type emd: str

    :arg min_cutoff: minimum density cutoff to read EMD map. The regions with 
                 lower density than this cutoff are discarded.
                 This corresponds to the previous cutoff and take values from it.
    :type min_cutoff: float

    :arg max_cutoff: maximum density cutoff to read EMD map. The regions with 
                 higher density than this cutoff are discarded.
    :type max_cutoff: float

    :arg n_nodes: A bead based network will be constructed into the provided density map. 
                  This parameter will set the number of beads to fit to density map. 
                  Default is 0. Please change it to some number to run the TRN algorithm.
    :type n_nodes: int  

    :arg num_iter: After reading density map, coordinates are predicted with the 
                   topology representing network method. This parameter is the total 
                   number of iterations of this algorithm.
    :type num_iter: int

    :arg map: Return the density map itself. Default is **False** in line with previous behaviour.
        This value is reset to **True** if n_nodes is 0 or less.
    :type map: bool
    """

    title = kwargs.get('title', None)
    if not os.path.isfile(emd):
        if emd.startswith('EMD-') and len(emd[4:]) in [4, 5]:
            emd = emd[4:]

        if len(emd) in [4, 5] and emd.isdigit():
            if title is None:
                title = emd
                kwargs['title'] = title

            if os.path.isfile(emd + '.map'):
                filename = emd + '.map'
            elif os.path.isfile(emd + '.map.gz'):
                filename = emd + '.map.gz'
            else:
                filename = fetchPDB(emd, report=True,
                                    format='emd', compressed=False)
                if filename is None:
                    raise IOError('EMD map file for {0} could not be downloaded.'
                                  .format(emd))
            emd = filename
        else:
            raise IOError('EMD file {0} is not available in the directory {1}'
                          .format(emd, os.getcwd()))
    if title is None:
        kwargs['title'], ext = os.path.splitext(os.path.split(emd)[1])

    emdStream = openFile(emd, 'rb')
    result = parseEMDStream(emdStream, **kwargs)
    emdStream.close()

    return result


def parseEMDStream(stream, **kwargs):
    """Parse lines of data stream from an EMD/MRC2014 file and 
    optionally return an :class:`.AtomGroup` containing TRN 
    nodes based on it.

    :arg stream: Any object with the method ``readlines``
                (e.g. :class:`file`, buffer, stdin)
    """
    cutoff = kwargs.get('cutoff', None)
    min_cutoff = kwargs.get('min_cutoff', cutoff)
    if min_cutoff is not None:
        if isinstance(min_cutoff, Number):
            min_cutoff = float(min_cutoff)
        else:
            raise TypeError('min_cutoff should be a number or None')

    max_cutoff = kwargs.get('max_cutoff', None)
    if max_cutoff is not None:
        if isinstance(max_cutoff, Number):
            max_cutoff = float(max_cutoff)
        else:
            raise TypeError('max_cutoff should be a number or None')

    n_nodes = kwargs.get('n_nodes', 0)
    num_iter = int(kwargs.get('num_iter', 20))
    map = kwargs.get('map', False)

    if not isinstance(n_nodes, int):
        raise TypeError('n_nodes should be an integer')

    if n_nodes > 0:
        make_nodes = True
    else:
        make_nodes = False
        map = True
        LOGGER.info('As n_nodes is less than or equal to 0, no nodes will be'
                    ' made and the raw map will be returned')

    emd = EMDMAP(stream, min_cutoff, max_cutoff)

    if make_nodes:
        title_suffix = kwargs.get('title_suffix', '')
        atomgroup = AtomGroup(str(kwargs.get('title', 'Unknown')) + title_suffix)
        atomgroup._n_atoms = n_nodes

        coordinates = np.zeros((n_nodes, 3), dtype=float)
        atomnames = np.zeros(n_nodes, dtype=ATOMIC_FIELDS['name'].dtype)
        resnames = np.zeros(n_nodes, dtype=ATOMIC_FIELDS['resname'].dtype)
        resnums = np.zeros(n_nodes, dtype=ATOMIC_FIELDS['resnum'].dtype)
        chainids = np.zeros(n_nodes, dtype=ATOMIC_FIELDS['chain'].dtype)

        trn = TRNET(n_nodes=n_nodes)
        trn.inputMap(emd, sample='density')

        trn.run(tmax=num_iter)
        for i in range(n_nodes):
            coordinates[i, :] = trn.W[i, :]
            atomnames[i] = 'B'
            resnames[i] = 'CGB'
            resnums[i] = i+1
            chainids[i] = 'X'

        atomgroup.setCoords(coordinates)
        atomgroup.setNames(atomnames)
        atomgroup.setResnames(resnames)
        atomgroup.setResnums(resnums)
        atomgroup.setChids(chainids)

    if make_nodes:
        if map:
            return atomgroup, emd
        else:
            return atomgroup
    else:
        return emd


def writeEMD(filename, emd):
    '''
    Writes a map file in MRC2014 format (counting words 25 to 49 as 'extra').

    :arg filename: name for output file
    :type filename: str

    :arg emd: an EMD object containing data to be written to file
    :type emd: :class:`.EMD`
    '''

    f = open(filename, "wb")
    f.write(st.pack('<L', emd.NC))
    f.write(st.pack('<L', emd.NR))
    f.write(st.pack('<L', emd.NS))
    f.write(st.pack('<L', emd.mode))
    f.write(st.pack('<l', emd.ncstart))
    f.write(st.pack('<l', emd.nrstart))
    f.write(st.pack('<l', emd.nsstart))
    f.write(st.pack('<L', emd.Nx))
    f.write(st.pack('<L', emd.Ny))
    f.write(st.pack('<L', emd.Nz))
    f.write(st.pack('<f', emd.Lx))
    f.write(st.pack('<f', emd.Ly))
    f.write(st.pack('<f', emd.Lz))
    f.write(st.pack('<f', emd.a))
    f.write(st.pack('<f', emd.b))
    f.write(st.pack('<f', emd.c))
    f.write(st.pack('<L', emd.mapc))
    f.write(st.pack('<L', emd.mapr))
    f.write(st.pack('<L', emd.maps))
    f.write(st.pack('<f', emd.dmin))
    f.write(st.pack('<f', emd.dmax))
    f.write(st.pack('<f', emd.dmean))
    f.write(st.pack('<L', emd.ispg))
    f.write(st.pack('<L', emd.nsymbt))
    f.write(st.pack('<100s', emd.extra))
    f.write(st.pack('<f', emd.x0))
    f.write(st.pack('<f', emd.y0))
    f.write(st.pack('<f', emd.z0))
    f.write(st.pack('<4s', emd.wordMAP))
    f.write(st.pack('<4s', emd.machst))
    f.write(st.pack('<f', emd.rms))
    f.write(st.pack('<L', emd.nlabels))
    f.write(st.pack('<800s', emd.labels))

    for s in range(0, emd.NS):
        for r in range(0, emd.NR):
            for c in range(0, emd.NC):
                f.write(st.pack('<f', emd.density[s, r, c]))

    f.close()


class EMDMAP(object):
    """Class for handling EM density maps in EMD/MRC2014 format.
    
    :arg stream: a file stream containing data from an EMD/MRC file.
    
    :arg min_cutoff: minimum cutoff for thresholding
    :type min_cutoff: None, float

    :arg max_cutoff: maximum cutoff for thresholding
    :type max_cutoff: None, float
    """
    def __init__(self, stream, min_cutoff, max_cutoff):
        if min_cutoff is not None and not isinstance(min_cutoff, Number):
            raise TypeError('min_cutoff should be a number or None')

        if max_cutoff is not None and not isinstance(max_cutoff, Number):
            raise TypeError('max_cutoff should be a number or None')
        
        self._filename = stream.name

        # Number of columns, rows, and sections (3 words, 12 bytes, 1-12)
        self.NC = st.unpack('<L', stream.read(4))[0]
        self.NR = st.unpack('<L', stream.read(4))[0]
        self.NS = st.unpack('<L', stream.read(4))[0]
        self.Ntot = self.NC * self.NR * self.NS

        # Mode (1 word, 4 bytes, 13-16)
        self.mode = st.unpack('<L', stream.read(4))[0]

        # Number of first column, row, section (3 words, 12 bytes, 17-28)
        self.ncstart = st.unpack('<l', stream.read(4))[0]
        self.nrstart = st.unpack('<l', stream.read(4))[0]
        self.nsstart = st.unpack('<l', stream.read(4))[0]

        # Number of intervals along x, y, z (3 words, 12 bytes, 29-40)
        self.Nx = st.unpack('<L', stream.read(4))[0]
        self.Ny = st.unpack('<L', stream.read(4))[0]
        self.Nz = st.unpack('<L', stream.read(4))[0]

        # Cell dimensions (Angstroms) (3 words, 12 bytes, 41-52)
        self.Lx = st.unpack('<f', stream.read(4))[0]
        self.Ly = st.unpack('<f', stream.read(4))[0]
        self.Lz = st.unpack('<f', stream.read(4))[0]

        # Angstroms per pixel
        self.setApix = self.Lx / self.NS, self.Ly / self.NR, self.Lz / self.NC

        # Cell angles (Degrees) (3 words, 12 bytes, 53-64)
        self.a = st.unpack('<f', stream.read(4))[0]
        self.b = st.unpack('<f', stream.read(4))[0]
        self.c = st.unpack('<f', stream.read(4))[0]

        # Which axis corresponds to column, row, and sections (1, 2, 3 for x, y ,z)
        # (3 words, 12 bytes, 65-76)
        self.mapc = st.unpack('<L', stream.read(4))[0]
        self.mapr = st.unpack('<L', stream.read(4))[0]
        self.maps = st.unpack('<L', stream.read(4))[0]

        # Density values (min, max, mean) (3 words, 12 bytes, 77-88)
        self.dmin = st.unpack('<f', stream.read(4))[0]
        self.dmax = st.unpack('<f', stream.read(4))[0]
        self.dmean = st.unpack('<f', stream.read(4))[0]

        # Space group number (1 word, 4 bytes, 89-92)
        # For EM/ET, this encodes the type of data:
        # 0 for 2D images and image stacks, 1 for 3D volumes, 401 for volume stacks
        self.ispg = st.unpack('<L', stream.read(4))[0]

        # size of extended header (1 word, 4 bytes, 93-96)
        # contained symmetry records in original format definition
        self.nsymbt = st.unpack('<L', stream.read(4))[0]

        # we treat this all as extra stuff like MRC2014 format (25 word, 100 bytes, 97-196)
        self.extra = st.unpack('<100s', stream.read(100))[0]

        # origins for x, y, z (3 words, 12 bytes, 197-208)
        self.x0 = st.unpack('<f', stream.read(4))[0]
        self.y0 = st.unpack('<f', stream.read(4))[0]
        self.z0 = st.unpack('<f', stream.read(4))[0]

        # the character string 'MAP' to identify file type (1 word, 4 bytes, 209-212)
        self.wordMAP = st.unpack('<4s', stream.read(4))[0]

        # machine stamp encoding byte ordering of data (1 word, 4 bytes, 213-216)
        self.machst = st.unpack('<4s', stream.read(4))[0]

        # rms deviation of map from mean density (1 word, 4 bytes, 217-220)
        self.rms = st.unpack('<f', stream.read(4))[0]

        # number of labels being used (1 word, 4 bytes, 221-224)
        self.nlabels = st.unpack('<L', stream.read(4))[0]

        # 10 80-character text labels, which we leave concatenated (200 words, 800 bytes, 225-1024)
        self.labels = st.unpack('<800s', stream.read(800))[0]

        # Data blocks (1024-end)
        self.density = np.empty([self.NS, self.NR, self.NC])
        for s in range(0, self.NS):
            for r in range(0, self.NR):
                for c in range(0, self.NC):
                    d = st.unpack('<f', stream.read(4))[0]
                    if min_cutoff is not None and d < min_cutoff:
                        d = 0
                    if max_cutoff is not None and d > min_cutoff:
                        d = 0
                    self.density[s, r, c] = d

        self.sampled = False

    def thresholdMap(self, min_cutoff=None, max_cutoff=None):
        """Thresholds a map and returns a new map like the equivalent function in TEMPy"""
        newMap1 = self.density.copy()

        if min_cutoff is not None:
            if isinstance(min_cutoff, Number):
                min_cutoff = float(min_cutoff)
            else:
                raise TypeError('min_cutoff should be a number or None')
        else:
            newMap1 = newMap1 * (newMap1 < max_cutoff) 
            
        if min_cutoff is not None:
            if isinstance(min_cutoff, Number):
                min_cutoff = float(min_cutoff)
            else:
                raise TypeError('min_cutoff should be a number or None')
        else:
            newMap1 = newMap1 * (newMap1 > min_cutoff)

        newMap = self.copy()
        newMap.density = newMap1
        return newMap

    def numidx2matidx(self, numidx):
        """ Given index of the position, it will return the numbers of section, row and column. """
        # calculate section idx
        s = int(numidx / (self.NC * self.NR))
        numidx = numidx - s * self.NC * self.NR
        # calculate row idx
        r = int(numidx / self.NC)
        # calculate column idx
        c = int(numidx - r * self.NC)
        return s, r, c

    def drawsample(self):
        if not self.sampled:
            self.cumsumdens = np.cumsum(self.density)
            self.sampled = True
        summ = self.cumsumdens[-1]
        r = np.random.rand() * summ
        j = np.searchsorted(self.cumsumdens, r)
        return self.numidx2matidx(j)

    def drawsample_uniform(self):
        r = int(np.random.rand() * self.Ntot)
        return self.numidx2matidx(r)

    def center(self):
        return int(self.NS / 2), int(self.NR / 2), int(self.NC / 2)

    def getOrigin(self):
        return self.x0, self.y0, self.z0

    def setOrigin(self, x0, y0, z0):
        self.x0, self.y0, self.z0 = x0, y0, z0

    origin = property(getOrigin, setOrigin)

    def getTitle(self):
        return self._filename

    def setTitle(self, title):
        self._filename = title

    filename = property(getTitle, setTitle)

    def getApix(self):
<<<<<<< HEAD
        return self.Lx / self.NS, self.Ly / self.NR, self.Lz / self.NC
=======
        return np.array((self.Lx / self.NS,
                         self.Ly / self.NR,
                         self.Lz / self.NC))
>>>>>>> 99957374

    def setApix(self, apix):
        if not isListLike(apix):
            try:
                apix = [apix, apix, apix]
            except:
                raise TypeError('apix must be a single value or list-like')

        if len(apix) != 3:
            raise ValueError('apix must be a single value or 3 values')
        
        self._apix = apix
        self.Lx = apix[0] * self.NS
        self.Ly = apix[1] * self.NR
        self.Lz = apix[2] * self.NC

    apix = property(getApix, setApix)

    def coordinate(self, sec, row, col):
        """Given a position as *sec*, *row* and *col*, 
        it will return its coordinate in Angstroms. """
        # calculate resolution
        res = np.empty(3)
        res[self.mapc - 1] = self.NC
        res[self.mapr - 1] = self.NR
        res[self.maps - 1] = self.NS
        res = np.divide(np.array([self.Lx, self.Ly, self.Lz]), res)

        # find coordinates in voxels relative to start
        ret = np.empty(3)
        ret[self.mapc - 1] = col + self.ncstart
        ret[self.mapr - 1] = row + self.nrstart
        ret[self.maps - 1] = sec + self.nsstart

        # convert to Angstroms
        ret = np.multiply(ret, res)
        return ret

    def toTEMPyMap(self):
        """Convert to a TEMPy Map."""
        try:
            from TEMPy.maps.em_map import Map
<<<<<<< HEAD
        except ImportError:
            raise ImportError('TEMPy needs to be installed for this functionality')
        
        return Map(ne_map.density, ne_map.origin, ne_map.apix, ne_map.filename, ne_map_header)
=======
            from TEMPy.maps.map_parser import MapParser
        except ImportError:
            raise ImportError('TEMPy needs to be installed for this functionality')
        
        header = MapParser.readMRCHeader(self.filename)
        newOrigin = np.array((self.ncstart, self.nrstart, self.nsstart)) * self.apix
        return Map(self.density, newOrigin, self.apix, self.filename, header)

>>>>>>> 99957374


class TRNET(object):
    """Class for building topology representing networks using 
    EM density maps. It uses the algorithm described in [TM94]_.

    .. [TM94] Martinetz T, Schulten K, Topology Representing Networks.
       *Neural Networks* **1994** 7(3):507-552."""

    def __init__(self, n_nodes):
        self.N = n_nodes
        self.W = np.empty([n_nodes, 3])
        self.C = np.eye(n_nodes, n_nodes)
        # test
        self.V = np.array([])

    def inputMap(self, emdmap, sample='density'):
        self.map = emdmap
        # initialize the positions of nodes
        for i in range(self.N):
            if sample == 'density':
                p = self.map.drawsample()
            elif sample == 'uniform':
                p = self.map.drawsample_uniform()
            elif sample == 'center':
                p = self.map.center()
            else:
                p = (0, 0, 0)
            self.W[i, :] = self.map.coordinate(p[0], p[1], p[2])

    def runOnce(self, t, l, ep, T, c=0):
        # draw a point from the map
        p = self.map.drawsample()
        v = self.map.coordinate(p[0], p[1], p[2])
        if len(self.V) == 0:
            self.V = v
        else:
            self.V = np.vstack((self.V, v))

        # calc the squared distances \\ws - v\\^2
        D = v - self.W
        sD = np.empty(self.N)
        for i in range(self.N):
            d = D[i, :]
            sD[i] = np.dot(d, d)

        # calc the closeness rank k's
        I = np.argsort(sD)
        K = np.empty(I.shape)
        K[I] = range(len(I))

        # move the nodes
        if c == 0:
            K = K[:, np.newaxis]
            self.W += ep * np.exp(-K/l) * D
        else:
            kc = - l * np.log(c/ep)
            idx = K < kc
            K = K[:, np.newaxis]
            self.W[idx, :] += ep * np.exp(-K[idx]/l) * D[idx, :]

        if T >= 0:
            # search for i0 and i1
            i0 = I[0]
            i1 = I[1]

            # refresh connections
            for i in range(self.N):
                if i == i1:
                    self.C[i0, i] = 1
                    self.C[i, i0] = 1
                elif i != i0 and self.C[i0, i] > 0:
                    self.C[i0, i] = self.C[i0, i] + 1
                    if self.C[i0, i] > T:
                        self.C[i0, i] = 0
                    self.C[i, i0] = self.C[i0, i]

    def run(self, tmax=200, li=0.2, lf=0.01, ei=0.3,
            ef=0.05, Ti=0.1, Tf=2, c=0, calcC=False):
        LOGGER.info('Building coordinates from electron density map. This may take a while.')
        LOGGER.timeit('_prody_make_nodes')
        tmax = int(tmax * self.N)
        li = li * self.N
        if calcC:
            Ti = Ti * self.N
            Tf = Tf * self.N
        for t in range(1, tmax + 1):
            # calc the parameters
            tt = float(t) / tmax
            l = li * np.power(lf / li, tt)
            ep = ei * np.power(ef / ei, tt)
            if calcC:
                T = Ti * np.power(Tf / Ti, tt)
            else:
                T = -1
            self.runOnce(t, l, ep, T, c)
        LOGGER.report('{0} pseudoatoms were fitted in %.2fs.'.format(
            self.N), '_prody_make_nodes')
        return

    def run_n_pause(self, k0, k, tmax=200, li=0.2, lf=0.01, ei=0.3,
                    ef=0.05, Ti=0.1, Tf=2):
        tmax = int(tmax * self.N)
        li = li * self.N
        Ti = Ti * self.N
        Tf = Tf * self.N
        for t in range(k0, k + 1):
            # calc the parameters
            tt = float(t) / tmax
            l = li * np.power(lf / li, tt)
            ep = ei * np.power(ef / ei, tt)
            T = Ti * np.power(Tf / Ti, tt)
            # run once
            self.runOnce(t, l, ep, T)
        return

    def outputEdges(self):
        return self.C > 0<|MERGE_RESOLUTION|>--- conflicted
+++ resolved
@@ -407,13 +407,9 @@
     filename = property(getTitle, setTitle)
 
     def getApix(self):
-<<<<<<< HEAD
-        return self.Lx / self.NS, self.Ly / self.NR, self.Lz / self.NC
-=======
         return np.array((self.Lx / self.NS,
                          self.Ly / self.NR,
                          self.Lz / self.NC))
->>>>>>> 99957374
 
     def setApix(self, apix):
         if not isListLike(apix):
@@ -456,12 +452,6 @@
         """Convert to a TEMPy Map."""
         try:
             from TEMPy.maps.em_map import Map
-<<<<<<< HEAD
-        except ImportError:
-            raise ImportError('TEMPy needs to be installed for this functionality')
-        
-        return Map(ne_map.density, ne_map.origin, ne_map.apix, ne_map.filename, ne_map_header)
-=======
             from TEMPy.maps.map_parser import MapParser
         except ImportError:
             raise ImportError('TEMPy needs to be installed for this functionality')
@@ -470,7 +460,6 @@
         newOrigin = np.array((self.ncstart, self.nrstart, self.nsstart)) * self.apix
         return Map(self.density, newOrigin, self.apix, self.filename, header)
 
->>>>>>> 99957374
 
 
 class TRNET(object):

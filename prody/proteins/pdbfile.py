# -*- coding: utf-8 -*-
"""This module defines functions for parsing and writing `PDB files`_.

.. _PDB files: http://www.wwpdb.org/documentation/format32/v3.2.html"""

from collections import defaultdict
import os.path
import time
from numbers import Integral

import numpy as np

from prody.atomic import AtomGroup, Atom, Selection
from prody.atomic import flags
from prody.atomic import ATOMIC_FIELDS
from prody.utilities import openFile, isListLike
from prody.utilities.misctools import decToHybrid36, hybrid36ToDec, packmolRenumChains
from prody import LOGGER, SETTINGS

from .header import getHeaderDict, buildBiomolecules, assignSecstr, isHelix, isSheet
from .localpdb import fetchPDB
from .ciffile import parseMMCIF
from .emdfile import parseEMD

__all__ = ['parsePDBStream', 'parsePDB', 'parseChainsList', 'parsePQR',
           'writePDBStream', 'writePDB', 'writeChainsList', 'writePQR',
           'writePQRStream']

MAX_N_ATOM = 99999 
MAX_N_RES = 9999

class PDBParseError(Exception):
    pass

_parsePQRdoc = """
    :arg title: title of the :class:`.AtomGroup` instance, default is the
        PDB filename or PDB identifier
    :type title: str

    :arg ag: :class:`.AtomGroup` instance for storing data parsed from PDB
        file, number of atoms in *ag* and number of atoms parsed from the PDB
        file must be the same and atoms in *ag* and those in PDB file must
        be in the same order.  Non-coordinate data stored in *ag* will be
        overwritten with those parsed from the file.
    :type ag: :class:`.AtomGroup`

    :arg chain: chain identifiers for parsing specific chains, e.g.
        ``chain='A'``, ``chain='B'``, ``chain='DE'``, by default all
        chains are parsed
    :type chain: str

    :arg subset: a predefined keyword to parse subset of atoms, valid keywords
        are ``'calpha'`` (``'ca'``), ``'backbone'`` (``'bb'``), or **None**
        (read all atoms), e.g. ``subset='bb'``
    :type subset: str
"""

_parsePDBdoc = _parsePQRdoc + """
    :arg model: model index or None (read all models), e.g. ``model=10``
    :type model: int, list

    :arg header: if **True** PDB header content will be parsed and returned
    :type header: bool

    :arg altloc: if a location indicator is passed, such as ``'A'`` or ``'B'``,
         only indicated alternate locations will be parsed as the single
         coordinate set of the AtomGroup,  if *altloc* is set **True** all
         alternate locations will be parsed and each will be appended as a
         distinct coordinate set, default is ``"A"``
    :type altloc: str

    :arg biomol: if **True**, biomolecules are obtained by transforming the
        coordinates using information from header section will be returned.
        This option uses :func:`.buildBiomolecules` and as noted there, 
        atoms in biomolecules are ordered according to the original chain 
        IDs. Chains may have the same chain ID, in which case they are given 
        different segment names.
        Default is **False**
    :type biomol: bool

    :arg secondary: if **True**, secondary structure information from header
        section will be assigned to atoms.
        Default is **False**
    :type secondary: bool

    If ``model=0`` and ``header=True``, return header dictionary only.

    """

_PDBSubsets = {'ca': 'ca', 'calpha': 'ca', 'bb': 'bb', 'backbone': 'bb'}

def parsePDB(*pdb, **kwargs):
    """Returns an :class:`.AtomGroup` and/or dictionary containing header data
    parsed from a PDB file.

    This function extends :func:`.parsePDBStream`.

    See :ref:`parsepdb` for a detailed usage example.

    :arg pdb: one PDB identifier or filename, or a list of them.
        If needed, PDB files are downloaded using :func:`.fetchPDB()` function.
    
    You can also provide arguments that you would like passed on to fetchPDB().

    :arg extend_biomol: whether to extend the list of results with a list
        rather than appending, which can create a mixed list, 
        especially when biomol=True.
        Default value is False to reproduce previous behaviour.
        This value is ignored when result is not a list (header=True or model=0).
    :type extend_biomol: bool 
    """
    extend_biomol = kwargs.pop('extend_biomol', False)

    n_pdb = len(pdb)
    if n_pdb == 0:
        raise ValueError('Please provide a PDB ID or filename')

    if n_pdb == 1:
        if isListLike(pdb[0]) or isinstance(pdb[0], dict):
            pdb = pdb[0]
            n_pdb = len(pdb)
            
    if n_pdb == 1:
        return _parsePDB(pdb[0], **kwargs)
    else:
        results = []
        lstkwargs = {}
        for key in kwargs:
            argval = kwargs.get(key)
            if np.isscalar(argval):
                argval = [argval]*n_pdb
            lstkwargs[key] = argval

        start = time.time()
        LOGGER.progress('Retrieving {0} PDB structures...'
                    .format(n_pdb), n_pdb, '_prody_parsePDB')
        for i, p in enumerate(pdb):
            kwargs = {}
            for key in lstkwargs:
                kwargs[key] = lstkwargs[key][i]
            c = kwargs.get('chain','')
            LOGGER.update(i, 'Retrieving {0}...'.format(p+c), 
                          label='_prody_parsePDB')
            result = _parsePDB(p, **kwargs)
            if not isinstance(result, tuple):
                if isinstance(result, dict):
                    result = (None, result)
                else:
                    result = (result, None)
            results.append(result)

        results = list(zip(*results))
        LOGGER.finish()
       
        for i in reversed(range(len(results))):
            if all(j is None for j in results[i]):
                results.pop(i)
        if len(results) == 1:
            results = results[0]
        results = list(results)

        model = kwargs.get('model')
        header = kwargs.get('header', False)
        if model != 0 and header:
            numPdbs = len(results[0])
        else:
            numPdbs = len(results)

            if extend_biomol:
                results_old = results
                results = []
                for entry in results_old:
                    if isinstance(entry, AtomGroup):
                        results.append(entry)
                    else:
                        results.extend(entry)

        LOGGER.info('{0} PDBs were parsed in {1:.2f}s.'
                     .format(numPdbs, time.time()-start))

        return results

def _getPDBid(pdb):
    l = len(pdb)
    if l == 4:
        pdbid, chain = pdb, ''
    elif l == 5:
        pdbid = pdb[:4]; chain = pdb[-1]
    elif ':' in pdb:
        i = pdb.find(':')
        pdbid = pdb[:i]; chain = pdb[i+1:]
    else:
        raise IOError('{0} is not a valid filename or a valid PDB '
                      'identifier.'.format(pdb))
    if not pdbid.isalnum():
        raise IOError('{0} is not a valid filename or a valid PDB '
                      'identifier.'.format(pdb))
    if chain != '' and not chain.isalnum():
        raise IOError('{0} is not a valid chain identifier.'.format(chain))
    return pdbid, chain

def _parsePDB(pdb, **kwargs):
    title = kwargs.get('title', None)
    chain = ''
    if not os.path.isfile(pdb):
        pdb, chain = _getPDBid(pdb)
        if title is None:
            title = pdb
            kwargs['title'] = title
        filename = fetchPDB(pdb, **kwargs)
        if filename is None:
            try:
                LOGGER.info("Trying to parse mmCIF file instead")
                return parseMMCIF(pdb+chain, **kwargs)
            except:
                try:
                    LOGGER.info("Trying to parse EMD file instead")
                    return parseEMD(pdb+chain, **kwargs)
                except:                
                    raise IOError('PDB file for {0} could not be downloaded.'
                                .format(pdb))
        pdb = filename
    if title is None:
        title, ext = os.path.splitext(os.path.split(pdb)[1])
        if ext == '.gz':
            title, ext = os.path.splitext(title)
        if len(title) == 7 and title.startswith('pdb'):
            title = title[3:]
        kwargs['title'] = title

    stream = openFile(pdb, 'rt')
    if chain != '':
        kwargs['chain'] = chain
    result = parsePDBStream(stream, **kwargs)
    stream.close()

    if result is not None:
        return result
    else:
        try:
            LOGGER.warn("Trying to parse mmCIF file instead")
            return parseMMCIF(pdb, **kwargs)
        except:
            try:
                LOGGER.warn("Trying to parse EMD file instead")
                return parseEMD(pdb, **kwargs)
            except:                
                raise IOError('PDB file for {0} could not be downloaded.'
                              .format(pdb))

parsePDB.__doc__ += _parsePDBdoc

def parsePDBStream(stream, **kwargs):
    """Returns an :class:`.AtomGroup` and/or dictionary containing header data
    parsed from a stream of PDB lines.

    :arg stream: Anything that implements the method ``readlines``
        (e.g. :class:`file`, buffer, stdin)""" 
    
    model = kwargs.get('model')
    header = kwargs.get('header', False)
    assert isinstance(header, bool), 'header must be a boolean'
    chain = kwargs.get('chain')
    subset = kwargs.get('subset')
    altloc = kwargs.get('altloc', 'A')
    packmol = kwargs.get('packmol', False)

    auto_bonds = SETTINGS.get('auto_bonds')
    get_bonds = kwargs.get('bonds', auto_bonds)

    if model is not None:
        if isinstance(model, Integral):
            if model < 0:
                raise ValueError('model must be greater than 0')
        else:
            raise TypeError('model must be an integer, {0} is invalid'
                            .format(str(model)))
    title_suffix = ''
    if subset:
        try:
            subset = _PDBSubsets[subset.lower()]
        except AttributeError:
            raise TypeError('subset must be a string')
        except KeyError:
            raise ValueError('{0} is not a valid subset'
                             .format(repr(subset)))
        title_suffix = '_' + subset
    if chain is not None:
        if not isinstance(chain, str):
            raise TypeError('chain must be a string')
        elif len(chain) == 0:
            raise ValueError('chain must not be an empty string')
        title_suffix = chain + title_suffix
    ag = kwargs.pop('ag', None)
    if ag is not None:
        if not isinstance(ag, AtomGroup):
            raise TypeError('ag must be an AtomGroup instance')
        n_csets = ag.numCoordsets()
    elif model != 0:
        ag = AtomGroup(str(kwargs.get('title', 'Unknown')) + title_suffix)
        n_csets = 0

    biomol = kwargs.get('biomol', False)
    auto_secondary = SETTINGS.get('auto_secondary')
    secondary = kwargs.get('secondary', auto_secondary)
    split = 0
    hd = None
    if model != 0:
        LOGGER.timeit()
        try:
            lines = stream.readlines()
        except AttributeError as err:
            try:
                lines = stream.read().split('\n')
            except AttributeError:
                raise err
        if not len(lines):
            raise ValueError('empty PDB file or stream')
        if header or biomol or secondary:
            hd, split = getHeaderDict(lines)
        bonds = [] if get_bonds else None
        _parsePDBLines(ag, lines, split, model, chain, subset, altloc, bonds=bonds)
        if bonds:
            try:
                ag.setBonds(bonds)
            except ValueError:
                LOGGER.warn('Bonds read from CONECT records do not apply to subset so were not added')
        if ag.numAtoms() > 0:
            LOGGER.report('{0} atoms and {1} coordinate set(s) were '
                          'parsed in %.2fs.'.format(ag.numAtoms(),
                          ag.numCoordsets() - n_csets))
        else:
            ag = None
            LOGGER.warn('Atomic data could not be parsed, please '
                        'check the input file.')
    elif header:
        hd, split = getHeaderDict(stream)

    if ag is not None and isinstance(hd, dict):
        if secondary:
            if auto_secondary:
                try:
                    ag = assignSecstr(hd, ag)
                except ValueError:
                    pass
            else:
                ag = assignSecstr(hd, ag)
        if biomol:
            ag = buildBiomolecules(hd, ag)

            if isinstance(ag, list):
                LOGGER.info('Biomolecular transformations were applied, {0} '
                            'biomolecule(s) are returned.'.format(len(ag)))
            else:
                LOGGER.info('Biomolecular transformations were applied to the '
                            'coordinate data.')

    if packmol:
        ag = packmolRenumChains(ag)

    if model != 0:
        if header:
            return ag, hd
        else:
            return ag
    else:
        return hd

parsePDBStream.__doc__ += _parsePDBdoc


def parsePQR(filename, **kwargs):
    """Returns an :class:`.AtomGroup` containing data parsed from PDB lines.

    :arg filename: a PQR filename
    :type filename: str"""

    title = kwargs.get('title', kwargs.get('name'))
    chain = kwargs.get('chain')
    subset = kwargs.get('subset')
    if not os.path.isfile(filename):
        raise IOError('No such file: {0}'.format(repr(filename)))
    if title is None:
        fn, ext = os.path.splitext(os.path.split(filename)[1])
        if ext == '.gz':
            fn, ext = os.path.splitext(fn)
        title = fn.lower()
    title_suffix = ''
    if subset:
        try:
            subset = _PDBSubsets[subset.lower()]
        except AttributeError:
            raise TypeError('subset must be a string')
        except KeyError:
            raise ValueError('{0} is not a valid subset'
                             .format(repr(subset)))
        title_suffix = '_' + subset
    if chain is not None:
        if not isinstance(chain, str):
            raise TypeError('chain must be a string')
        elif len(chain) == 0:
            raise ValueError('chain must not be an empty string')
        title_suffix = '_' + chain + title_suffix
    if 'ag' in kwargs:
        ag = kwargs['ag']
        if not isinstance(ag, AtomGroup):
            raise TypeError('ag must be an AtomGroup instance')
        n_csets = ag.numCoordsets()
    else:
        ag = AtomGroup(title + title_suffix)
        n_csets = 0

    pqr = openFile(filename, 'rt')
    lines = pqr.readlines()
    pqr.close()
    LOGGER.timeit()
    ag = _parsePDBLines(ag, lines, split=0, model=1, chain=chain,
                        subset=subset, altloc_torf=False, format='pqr')
    if ag.numAtoms() > 0:
        LOGGER.report('{0} atoms and {1} coordinate sets were '
                      'parsed in %.2fs.'.format(ag.numAtoms(),
                      ag.numCoordsets() - n_csets))
        return ag
    else:
        return None

parsePQR.__doc__ += _parsePQRdoc

def _parsePDBLines(atomgroup, lines, split, model, chain, subset,
                   altloc_torf, format='PDB', bonds=None):
    """Returns an AtomGroup. See also :func:`.parsePDBStream()`.

    :arg lines: PDB/PQR lines
    :arg split: starting index for coordinate data lines"""

    format = format.upper()
    isPDB = format == 'PDB'

    num_ters = 0

    if subset:
        if subset == 'ca':
            subset = set(('CA',))
        elif subset in 'bb':
            subset = flags.BACKBONE
        only_subset = True
        protein_resnames = flags.AMINOACIDS
    else:
        only_subset = False
    if chain is None:
        only_chains = False
    else:
        only_chains = True
    onlycoords = False
    n_atoms = atomgroup.numAtoms()
    if n_atoms > 0:
        asize = n_atoms
    else:
        asize = len(lines) - split
    addcoords = False
    if atomgroup.numCoordsets() > 0:
        addcoords = True
    alength = asize
    coordinates = np.zeros((asize, 3), dtype=float)
    atomnames = np.zeros(asize, dtype=ATOMIC_FIELDS['name'].dtype)
    resnames = np.zeros(asize, dtype=ATOMIC_FIELDS['resname'].dtype)
    resnums = np.zeros(asize, dtype=ATOMIC_FIELDS['resnum'].dtype)
    chainids = np.zeros(asize, dtype=ATOMIC_FIELDS['chain'].dtype)
    hetero = np.zeros(asize, dtype=bool)
    termini = np.zeros(asize, dtype=bool)
    altlocs = np.zeros(asize, dtype=ATOMIC_FIELDS['altloc'].dtype)
    icodes = np.zeros(asize, dtype=ATOMIC_FIELDS['icode'].dtype)
    serials = np.zeros(asize, dtype=ATOMIC_FIELDS['serial'].dtype)
    charges = np.zeros(asize, dtype=ATOMIC_FIELDS['charge'].dtype)
    if isPDB:
        segnames = np.zeros(asize, dtype=ATOMIC_FIELDS['segment'].dtype)
        elements = np.zeros(asize, dtype=ATOMIC_FIELDS['element'].dtype)
        bfactors = np.zeros(asize, dtype=ATOMIC_FIELDS['beta'].dtype)
        occupancies = np.zeros(asize, dtype=ATOMIC_FIELDS['occupancy'].dtype)
        anisou = None
        siguij = None
    else:
        radii = np.zeros(asize, dtype=ATOMIC_FIELDS['radius'].dtype)

    asize = 2000 # increase array length by this much when needed

    start = split
    stop = len(lines)
    nmodel = 0
    # if a specific model is requested, skip lines until that one
    if isPDB and model is not None and model != 1:
        for i in range(split, len(lines)):
            if lines[i][:5] == 'MODEL':
                nmodel += 1
                if model == nmodel:
                    start = i+1
                    stop = len(lines)
                    break
        if nmodel != model:
            raise PDBParseError('model {0} is not found'.format(model))
    if isinstance(altloc_torf, str):
        if altloc_torf.strip() != 'A':
            LOGGER.info('Parsing alternate locations {0}.'
                        .format(altloc_torf))
            which_altlocs = ' ' + ''.join(altloc_torf.split())
        else:
            which_altlocs = ' A'
        altloc_torf = False
    else:
        which_altlocs = ' A'
        altloc_torf = True

    acount = 0
    coordsets = None
    altloc = defaultdict(list)
    i = start
    END = False
    warned_5_digit = False
    dec = True
    while i < stop:
        line = lines[i]
        if not isPDB:
            fields = line.split()
            if len(fields) == 10:
                fields.insert(4, '')
            elif len(fields) != 11:
                LOGGER.warn('wrong number of fields for PQR format at line %d'%i)
                i += 1
                continue

        if isPDB:
            startswith = line[0:6].strip()
        else:
            startswith = fields[0]
        
        if startswith == 'ATOM' or startswith == 'HETATM':
            if isPDB:
                atomname = line[12:16].strip()
                resname = line[17:21].strip()
            else:
                atomname= fields[2]
                resname = fields[3]

            if only_subset:
                if not (atomname in subset and resname in protein_resnames):
                    i += 1
                    continue

            if isPDB:
                chid = line[21]
            else:
                chid = fields[4]

            if only_chains:
                if not chid in chain:
                    i += 1
                    continue
            
            if isPDB:
                alt = line[16]
                if alt not in which_altlocs:
                    altloc[alt].append((line, i))
                    i += 1
                    continue
            else:
                alt = ' '
            try:
                if isPDB:
                    coordinates[acount, 0] = line[30:38]
                    coordinates[acount, 1] = line[38:46]
                    coordinates[acount, 2] = line[46:54]
                else:
                    coordinates[acount, 0] = fields[6]
                    coordinates[acount, 1] = fields[7]
                    coordinates[acount, 2] = fields[8]
            except:
                if acount >= n_atoms > 0:
                    if nmodel == 0:
                        raise ValueError(format + 'file and AtomGroup ag must '
                                         'have same number of atoms')
                    LOGGER.warn('Discarding model {0}, which contains {1} more '
                                'atoms than first model does.'
                                .format(nmodel+1,acount-n_atoms+1))
                    acount = 0
                    nmodel += 1
                    coordinates = np.zeros((n_atoms, 3), dtype=float)
                    if isPDB:
                        while lines[i][:6] != 'ENDMDL':
                            i += 1
                else:
                    raise PDBParseError('invalid or missing coordinate(s) at '
                                         'line {0}'.format(i+1))
            if onlycoords:
                acount += 1
                i += 1
                continue

            serial_str = line[6:11] if isPDB else fields[1]
            try:
                serials[acount] = int(serial_str)
            except ValueError:
                try:
                    isnumeric = np.alltrue([x.isdigit() for x in serial_str])
                    if not isnumeric and serial_str == serial_str.upper():
                        serials[acount] = hybrid36ToDec(serial_str)
                    else:
                        # lower case is found in hexadecimal PDB files
                        serials[acount] = int(serial_str, 16)
                except ValueError:
                    if acount > 0:
                        LOGGER.warn('failed to parse serial number in line {0}. Assigning it by incrementing.'
                                    .format(i))
                        serials[acount] = serials[acount-1]+1
                    else:
                        LOGGER.warn('failed to parse serial number in line {0}. Assigning it as 1.'
                                    .format(i))
                        serials[acount] = 1
                    
            altlocs[acount] = alt
            atomnames[acount] = atomname
            resnames[acount] = resname
            chainids[acount] = chid
            if isPDB:
                resnum_str = line[22:26]
                if dec:
                    try:
                        resnum = int(resnum_str)
                    except ValueError:
                        dec = False

                icode = line[26] 
                if icode.isdigit() and dec:
                    if not warned_5_digit:
                        LOGGER.warn('Parsing 5-digit residue number including numeric insertion code')
                        warned_5_digit = True
                    resnum = int(str(resnum) + icode)
                else:
                    icodes[acount] = icode

                if dec and acount > 2 and resnums[acount-2] > resnum and resnums[acount-2] >= MAX_N_RES:
                    dec = False

                if not dec:
                    resnum = resnum_str
                    try:
                        isnumeric = np.alltrue([x.isdigit() for x in resnum_str])
                        if not isnumeric and resnum_str == resnum_str.upper():
                            resnum = hybrid36ToDec(resnum_str, resnum=True)
                        else:
                            # lower case is found in hexadecimal PDB files
                            resnum = int(resnum_str, 16)
                        
                    except ValueError:
                        if acount > 0:
                            LOGGER.warn('failed to parse residue number in line {0}. Assigning it by incrementing.'
                                        .format(i))
                            resnum = resnums[acount-1]+1
                        else:
                            LOGGER.warn('failed to parse residue number in line {0}. Assigning it as 1.'
                                        .format(i))
                            resnum = 1

                resnums[acount] = resnum
            else:
                resnum = fields[5]
                if resnum[-1].isalpha():
                    icode = resnum[-1]
                else:
                    icode = ' '
                try:
                    resnums[acount] = int(resnum)
                except ValueError:
                    try:
                        resnums[acount] = int(resnum, 16)
                    except ValueError:
                        LOGGER.warn('failed to parse residue number in line {0}. Assigning it by incrementing.'
                                    .format(i))
                        resnums[acount] = resnums[acount-1]+1
                icodes[acount] = icode

            if isPDB:
                try:
                    occupancies[acount] = line[54:60]
                except:
                    LOGGER.warn('failed to parse occupancy at line {0}'
                                .format(i))
                try:
                    bfactors[acount] = line[60:66]
                except:
                    LOGGER.warn('failed to parse beta-factor at line {0}'
                                .format(i))
                hetero[acount] = startswith[0] == 'H'
                segnames[acount] = line[72:76]
                elements[acount] = line[76:78]
                try:
                    charges[acount] = int(line[79] + line[78])
                except:
                    charges[acount] = 0
            else:
                try:
                    charges[acount] = fields[9]
                except:
                    LOGGER.warn('failed to parse charge at line {0}'
                                .format(i))
                try:
                    radii[acount] = fields[10]
                except:
                    LOGGER.warn('failed to parse radius at line {0}'
                                .format(i))
            acount += 1
            if n_atoms == 0 and acount >= alength:
                # if arrays are short extend them with zeros
                alength += asize
                coordinates = np.concatenate(
                    (coordinates, np.zeros((asize, 3), float)))
                atomnames = np.concatenate((atomnames,
                    np.zeros(asize, ATOMIC_FIELDS['name'].dtype)))
                resnames = np.concatenate((resnames,
                    np.zeros(asize, ATOMIC_FIELDS['resname'].dtype)))
                resnums = np.concatenate((resnums,
                    np.zeros(asize, ATOMIC_FIELDS['resnum'].dtype)))
                chainids = np.concatenate((chainids,
                    np.zeros(asize, ATOMIC_FIELDS['chain'].dtype)))
                hetero = np.concatenate((hetero, np.zeros(asize, bool)))
                termini = np.concatenate((termini, np.zeros(asize, bool)))
                altlocs = np.concatenate((altlocs,
                    np.zeros(asize, ATOMIC_FIELDS['altloc'].dtype)))
                icodes = np.concatenate((icodes,
                    np.zeros(asize, ATOMIC_FIELDS['icode'].dtype)))
                serials = np.concatenate((serials,
                    np.zeros(asize, ATOMIC_FIELDS['serial'].dtype)))
                if isPDB:
                    bfactors = np.concatenate((bfactors,
                        np.zeros(asize, ATOMIC_FIELDS['beta'].dtype)))
                    occupancies = np.concatenate((occupancies,
                        np.zeros(asize, ATOMIC_FIELDS['occupancy'].dtype)))
                    segnames = np.concatenate((segnames,
                        np.zeros(asize, ATOMIC_FIELDS['segment'].dtype)))
                    elements = np.concatenate((elements,
                        np.zeros(asize, ATOMIC_FIELDS['element'].dtype)))
                    if anisou is not None:
                        anisou = np.concatenate((anisou, np.zeros((asize, 6),
                            ATOMIC_FIELDS['anisou'].dtype)))
                    if siguij is not None:
                        siguij = np.concatenate((siguij, np.zeros((asize, 6),
                            ATOMIC_FIELDS['siguij'].dtype)))
                else:
                    charges = np.concatenate((charges,
                        np.zeros(asize, ATOMIC_FIELDS['charge'].dtype)))
                    radii = np.concatenate((radii,
                        np.zeros(asize, ATOMIC_FIELDS['radius'].dtype)))
        elif startswith == 'CONECT':
            if bonds is not None:
                atom_serial = line[6:11]
                bonded1_serial = line[11:16]
<<<<<<< HEAD
                bonds.append([int(atom_serial)-1, int(bonded1_serial)-1])
                
                bonded2_serial = line[16:21]
                if len(bonded2_serial.strip()):
                    bonds.append([int(atom_serial)-1, int(bonded2_serial)-1])

                bonded3_serial = line[21:26]
                if len(bonded3_serial.strip()):
                    bonds.append([int(atom_serial)-1, int(bonded3_serial)-1])
                    
                bonded4_serial = line[27:31]
                if len(bonded4_serial.strip()):
                    bonds.append([int(atom_serial)-1, int(bonded4_serial)-1])
=======
                bonds.append([int(atom_serial)-1-num_ters, int(bonded1_serial)-1-num_ters])
                
                bonded2_serial = line[16:21]
                if len(bonded2_serial.strip()):
                    bonds.append([int(atom_serial)-1-num_ters, int(bonded2_serial)-1-num_ters])

                bonded3_serial = line[21:26]
                if len(bonded3_serial.strip()):
                    bonds.append([int(atom_serial)-1-num_ters, int(bonded3_serial)-1-num_ters])
                    
                bonded4_serial = line[27:31]
                if len(bonded4_serial.strip()):
                    bonds.append([int(atom_serial)-1-num_ters, int(bonded4_serial)-1-num_ters])
>>>>>>> 4e0e3dd8

        elif not onlycoords and (startswith == 'TER   ' or
            startswith.strip() == 'TER'):
            termini[acount - 1] = True
<<<<<<< HEAD
            acount += 1   # This line is necessary
=======
            num_ters += 1
>>>>>>> 4e0e3dd8
        elif startswith == 'ENDMDL' or startswith[:3] == 'END':
            if acount == 0:
                # If there is no atom record between ENDMDL & END skip to next
                i += 1
                continue
            if model is not None:
                if bonds is None:
                    i += 1
                    break
                else:
                    i += 1
                    for j in range(i, stop):
                        if lines[j].startswith('CONECT'):
                            i = j
                            break
                    continue
            diff = stop - i - 1
            END = diff < acount
            if coordsets is not None:
                END = END or nmodel >= coordsets.shape[0]
            if onlycoords:
                if acount < n_atoms:
                    LOGGER.warn('Discarding model {0}, which contains '
                                '{1} fewer atoms than the first model '
                                'does.'.format(nmodel+1, n_atoms-acount))
                else:
                    coordsets[nmodel] = coordinates
                    nmodel += 1
                acount = 0
                if not END:
                    coordinates = coordsets[nmodel]
            else:
                if acount != n_atoms > 0:
                    raise ValueError('PDB file and AtomGroup ag must have '
                                    'same number of atoms')
                # this is where to decide if more coordsets should be expected
                if END:
                    coordinates.resize((acount, 3), refcheck=False)
                    if addcoords:
                        atomgroup.addCoordset(coordinates)
                    else:
                        atomgroup._setCoords(coordinates)
                else:
                    coordsets = np.zeros((int(diff//acount+1), acount, 3))
                    coordsets[0] = coordinates[:acount]
                    onlycoords = True
                atomnames.resize(acount, refcheck=False)
                resnames.resize(acount, refcheck=False)
                resnums.resize(acount, refcheck=False)
                chainids.resize(acount, refcheck=False)
                hetero.resize(acount, refcheck=False)
                termini.resize(acount, refcheck=False)
                altlocs.resize(acount, refcheck=False)
                icodes.resize(acount, refcheck=False)
                serials.resize(acount, refcheck=False)
                if not only_subset:
                    atomnames = np.char.strip(atomnames)
                    resnames = np.char.strip(resnames)
                atomgroup.setNames(atomnames)
                atomgroup.setResnames(resnames)
                atomgroup.setResnums(resnums)
                atomgroup.setChids(chainids)
                atomgroup.setFlags('hetatm', hetero)
                atomgroup.setFlags('pdbter', termini)
                atomgroup.setAltlocs(altlocs)
                atomgroup.setIcodes(np.char.strip(icodes))
                atomgroup.setSerials(serials)
                if isPDB:
                    bfactors.resize(acount, refcheck=False)
                    occupancies.resize(acount, refcheck=False)
                    segnames.resize(acount, refcheck=False)
                    elements.resize(acount, refcheck=False)
                    atomgroup.setBetas(bfactors)
                    atomgroup.setOccupancies(occupancies)
                    atomgroup.setSegnames(np.char.strip(segnames))
                    atomgroup.setElements(np.char.strip(elements))
                    from prody.utilities.misctools import getMasses
                    atomgroup.setMasses(getMasses(np.char.strip(elements)))
                    if anisou is not None:
                        anisou.resize((acount, 6), refcheck=False)
                        atomgroup.setAnisous(anisou / 10000)
                    if siguij is not None:
                        siguij.resize((acount, 6), refcheck=False)
                        atomgroup.setAnistds(siguij / 10000)
                else:
                    radii.resize(acount, refcheck=False)
                    atomgroup.setRadii(radii)
                charges.resize(acount, refcheck=False)
                atomgroup.setCharges(charges)

                nmodel += 1
                n_atoms = acount
                acount = 0
                coordinates = np.zeros((n_atoms, 3), dtype=float)
                if altloc and altloc_torf:
                    _evalAltlocs(atomgroup, altloc, chainids, resnums,
                                 resnames, atomnames)
                    altloc = defaultdict(list)
                if END:
                    break
        elif isPDB and startswith == 'ANISOU':
            if anisou is None:
                anisou = True
                anisou = np.zeros((alength, 6),
                    dtype=ATOMIC_FIELDS['anisou'].dtype)
            try:
                index = acount - 1
                anisou[index, 0] = line[28:35]
                anisou[index, 1] = line[35:42]
                anisou[index, 2] = line[43:49]
                anisou[index, 3] = line[49:56]
                anisou[index, 4] = line[56:63]
                anisou[index, 5] = line[63:70]
            except:
                LOGGER.warn('failed to parse anisotropic temperature '
                    'factors at line {0}'.format(i))
        elif isPDB and startswith =='SIGUIJ':
            if siguij is None:
                siguij = np.zeros((alength, 6),
                    dtype=ATOMIC_FIELDS['siguij'].dtype)
            try:
                index = acount - 1
                siguij[index, 0] = line[28:35]
                siguij[index, 1] = line[35:42]
                siguij[index, 2] = line[43:49]
                siguij[index, 3] = line[49:56]
                siguij[index, 4] = line[56:63]
                siguij[index, 5] = line[63:70]
            except:
                LOGGER.warn('failed to parse standard deviations of '
                    'anisotropic temperature factors at line {0}'.format(i))
        elif startswith =='SIGATM':
            pass
        i += 1
    if onlycoords:
        if acount == atomgroup.numAtoms():
            coordsets[nmodel] = coordinates
            nmodel += 1
        del coordinates
        coordsets.resize((nmodel, atomgroup.numAtoms(), 3), refcheck=False)
        if addcoords:
            atomgroup.addCoordset(coordsets)
        else:
            atomgroup._setCoords(coordsets)
    elif not END:
        # this means last line was an ATOM line, so atomgroup is not decorated
        coordinates.resize((acount, 3), refcheck=False)
        if addcoords:
            atomgroup.addCoordset(coordinates)
        else:
            atomgroup._setCoords(coordinates)
        atomnames.resize(acount, refcheck=False)
        resnames.resize(acount, refcheck=False)
        resnums.resize(acount, refcheck=False)
        chainids.resize(acount, refcheck=False)
        hetero.resize(acount, refcheck=False)
        termini.resize(acount, refcheck=False)
        altlocs.resize(acount, refcheck=False)
        icodes.resize(acount, refcheck=False)
        serials.resize(acount, refcheck=False)
        if not only_subset:
            atomnames = np.char.strip(atomnames)
            resnames = np.char.strip(resnames)
        atomgroup.setNames(atomnames)
        atomgroup.setResnames(resnames)
        atomgroup.setResnums(resnums)
        atomgroup.setChids(chainids)
        atomgroup.setFlags('hetatm', hetero)
        atomgroup.setFlags('pdbter', termini)
        atomgroup.setAltlocs(altlocs)
        atomgroup.setIcodes(np.char.strip(icodes))
        atomgroup.setSerials(serials)
        if isPDB:
            if anisou is not None:
                anisou.resize((acount, 6), refcheck=False)
                atomgroup.setAnisous(anisou / 10000)
            if siguij is not None:
                siguij.resize((acount, 6), refcheck=False)
                atomgroup.setAnistds(siguij / 10000)
            bfactors.resize(acount, refcheck=False)
            occupancies.resize(acount, refcheck=False)
            segnames.resize(acount, refcheck=False)
            elements.resize(acount, refcheck=False)
            atomgroup.setSegnames(np.char.strip(segnames))
            atomgroup.setElements(np.char.strip(elements))
            from prody.utilities.misctools import getMasses
            atomgroup.setMasses(getMasses(np.char.strip(elements)))
            atomgroup.setBetas(bfactors)
            atomgroup.setOccupancies(occupancies)
        else:
            radii.resize(acount, refcheck=False)
            atomgroup.setRadii(radii)
        charges.resize(acount, refcheck=False)
        atomgroup.setCharges(charges)

    if altloc and altloc_torf:
        _evalAltlocs(atomgroup, altloc, chainids, resnums, resnames, atomnames)

    return atomgroup

def _evalAltlocs(atomgroup, altloc, chainids, resnums, resnames, atomnames):
    altloc_keys = list(altloc)
    altloc_keys.sort()
    indices = {}
    for key in altloc_keys:
        xyz = atomgroup.getCoords()
        success = 0
        lines = altloc[key]
        for line, i in lines:
            aan = line[12:16].strip()
            arn = line[17:21].strip()
            ach = line[21]
            ari = int(line[22:26].split()[0])
            rn, ids, ans = indices.get((ach, ari), (None, None, None))
            if ids is None:
                ids = indices.get(ach, None)
                if ids is None:
                    ids = (chainids == ach).nonzero()[0]
                    indices[ach] = ids
                ids = ids[resnums[ids] == ari]
                if len(ids) == 0:
                    LOGGER.warn("failed to parse altloc {0} at line {1}, "
                                "residue not present for altloc 'A'".format(
                                repr(key), i+1))
                    continue
                rn = resnames[ids[0]]
                ans = atomnames[ids]
                indices[(ach, ari)] = (rn, ids, ans)
            if rn != arn:
                LOGGER.warn("failed to parse altloc {0} at line {1}, "
                            "residue name mismatch (expected {2}, "
                            "parsed {3})".format(repr(key), i+1, repr(rn),
                                                   repr(arn)))
                continue
            index = ids[(ans == aan).nonzero()[0]]
            if len(index) != 1:
                LOGGER.warn("failed to parse altloc {0} at line {1}, atom"
                            " {2} not found in the residue"
                            .format(repr(key), i+1, repr(aan)))
                continue
            try:
                xyz[index[0], 0] = float(line[30:38])
                xyz[index[0], 1] = float(line[38:46])
                xyz[index[0], 2] = float(line[46:54])
            except:
                LOGGER.warn('failed to parse altloc {0} at line {1}, could'
                            ' not read coordinates'.format(repr(key), i+1))
                continue
            success += 1
        LOGGER.info('{0} out of {1} altloc {2} lines were parsed.'
                    .format(success, len(lines), repr(key)))
        if success > 0:
            LOGGER.info('Altloc {0} is appended as a coordinate set to '
                        'atomgroup {1}.'.format(repr(key), atomgroup.getTitle()))
            atomgroup.addCoordset(xyz, label='altloc ' + key)

PDBLINE = ('{0:6s}{1:5d} {2:4s}{3:1s}'
           '{4:4s}{5:1s}{6:4d}{7:1s}   '
           '{8:8.3f}{9:8.3f}{10:8.3f}'
           '{11:6.2f}{12:6.2f}      '
           '{13:4s}{14:2s}\n')

#HELIXLINE = ('HELIX  %3d %3s %-3s %1s %4d%1s %-3s %1s %4d%1s%2d'
#             '                               %5d\n')

HELIXLINE = ('HELIX  {serNum:3d} {helixID:>3s} '
             '{initResName:<3s} {initChainID:1s} {initSeqNum:4d}{initICode:1s} '
             '{endResName:<3s} {endChainID:1s} {endSeqNum:4d}{endICode:1s}'
             '{helixClass:2d}                               {length:5d}\n')             

SHEETLINE = ('SHEET  {strand:3d} {sheetID:>3s}{numStrands:2d} '
             '{initResName:3s} {initChainID:1s}{initSeqNum:4d}{initICode:1s} '
             '{endResName:3s} {endChainID:1s}{endSeqNum:4d}{endICode:1s}{sense:2d} \n')

PDBLINE_LT100K = ('%-6s%5d %-4s%1s%-4s%1s%4d%1s   '
                  '%8.3f%8.3f%8.3f%6.2f%6.2f      '
                  '%4s%2s%2s\n')

# Residue number
PDBLINE_GE10K = ('%-6s%5d %-4s%1s%-4s%1s%4x%1s   '
                 '%8.3f%8.3f%8.3f%6.2f%6.2f      '
                 '%4s%2s%2s\n')

# Serial number
PDBLINE_GE100K = ('%-6s%5x %-4s%1s%-4s%1s%4d%1s   '
                  '%8.3f%8.3f%8.3f%6.2f%6.2f      '
                  '%4s%2s%2s\n')

# Both
PDBLINE_GE100K_GE10K = ('%-6s%5x %-4s%1s%-4s%1s%4x%1s   '
                        '%8.3f%8.3f%8.3f%6.2f%6.2f      '
                        '%4s%2s%2s\n')

# All cases
PDBLINE_H36 = ('%-6s%5s %-4s%1s%-4s%1s%4s%1s   '
               '%8.3f%8.3f%8.3f%6.2f%6.2f      '
               '%4s%2s%2s\n')

ANISOULINE_LT100K = ('%-6s%5d %-4s%1s%-4s%1s%4d%1s '
                     '%7d%7d%7d%7d%7d%7d  '
                     '%4s%2s%2s\n')

# Residue number
ANISOULINE_GE10K = ('%-6s%5d %-4s%1s%-4s%1s%4x%1s '
                    '%7d%7d%7d%7d%7d%7d  '
                    '%4s%2s%2s\n')

# Serial number
ANISOULINE_GE100K = ('%-6s%5x %-4s%1s%-4s%1s%4d%1s '
                     '%7d%7d%7d%7d%7d%7d  '
                     '%4s%2s%2s\n')

# Both
ANISOULINE_GE100K_GE10K = ('%-6s%5x %-4s%1s%-4s%1s%4x%1s '
                           '%7d%7d%7d%7d%7d%7d  '
                           '%4s%2s%2s\n')

# All cases
ANISOULINE_H36 = ('%-6s%5s %-4s%1s%-4s%1s%4s%1s '
                  '%7d%7d%7d%7d%7d%7d  '
                  '%4s%2s%2s\n')

_writePDBdoc = """

    :arg atoms: an object with atom and coordinate data

    :arg csets: coordinate set indices, default is all coordinate sets

    :arg beta: a list or array of number to be outputted in beta column

    :arg occupancy: a list or array of number to be outputted in occupancy
        column

    :arg hybrid36: whether to use hybrid36 format for atoms with serial
        greater than 99999. Hexadecimal is used otherwise.
        Default is False
    :type hybrid36: bool 
    """

def writeChainsList(chains, filename):
    """
    Write a text file containing a list of chains that can be parsed.

    :arg chains: a list of :class:`.Chain` objects
    :type chains: list
    
    :arg filename: the name of the file to be written
    :type filename: str
    """

    fo = open(filename,'w')
    for chain in chains:
        fo.write(chain.getTitle() + ' ' + chain.getChid() + '\n')
    fo.close()
    return

def parseChainsList(filename):
    """
    Parse a set of PDBs and extract chains based on a list in a text file.

    :arg filename: the name of the file to be read
    :type filename: str

    Returns: lists containing an :class:'.AtomGroup' for each PDB, 
    the headers for those PDBs, and the requested :class:`.Chain` objects
    """
    
    fi = open(filename,'r')
    lines = fi.readlines()
    fi.close()

    pdb_ids = []
    ags = []
    headers = []
    chains = []
    num_lines = len(lines)
    LOGGER.progress('Starting', num_lines, '_prody_parseChainsList')
    for i, line in enumerate(lines):
        LOGGER.update(i, 'Parsing lines...', label='_prody_parseChainsList')
        pdb_id = line.split()[0].split('_')[0]
        if not pdb_id in pdb_ids:
            pdb_ids.append(pdb_id)

            ag, header = parsePDB(pdb_id, compressed=False, \
                                  subset=line.split()[0].split('_')[1], header=True)

            ags.append(ag)
            headers.append(header)

        chains.append(ag.getHierView()[line.strip().split()[1]])

    LOGGER.finish()
    LOGGER.info('{0} PDBs have been parsed and {1} chains have been extracted. \
                '.format(len(ags),len(chains)))

    return ags, headers, chains

def writePDBStream(stream, atoms, csets=None, **kwargs):
    """Write *atoms* in PDB format to a *stream*.

    :arg stream: anything that implements a :meth:`write` method (e.g. file,
        buffer, stdout)
        
    :arg renumber: whether to renumber atoms with serial indices
        Default is **True**
    :type renumber: bool
    """

    renumber = kwargs.get('renumber', True)

    remark = str(atoms)
    try:
        coordsets = atoms._getCoordsets(csets)
    except AttributeError:
        try:
            coordsets = atoms._getCoords()
        except AttributeError:
            raise TypeError('atoms must be an object with coordinate sets')
        if coordsets is not None:
            coordsets = [coordsets]
    else:
        if coordsets.ndim == 2:
            coordsets = [coordsets]
    if coordsets is None:
        raise ValueError('atoms does not have any coordinate sets')

    try:
        acsi = atoms.getACSIndex()
    except AttributeError:
        try:
            atoms = atoms.getAtoms()
        except AttributeError:
            raise TypeError('atoms must be an Atomic instance or an object '
                            'with `getAtoms` method')
        else:
            if atoms is None:
                raise ValueError('atoms is not associated with an Atomic '
                                 'instance')
            try:
                acsi = atoms.getACSIndex()
            except AttributeError:
                raise TypeError('atoms does not have a valid type')

    try:
        atoms.getIndex()
    except AttributeError:
        pass
    else:
        atoms = atoms.select('all')

    n_atoms = atoms.numAtoms()

    hybrid36 = kwargs.get('hybrid36', False)

    occupancy = kwargs.get('occupancy')
    if occupancy is None:
        occupancies = atoms._getOccupancies()
        if occupancies is None:
            occupancies = np.zeros(n_atoms, float)
    else:
        occupancies = np.array(occupancy)
        if len(occupancies) != n_atoms:
            raise ValueError('len(occupancy) must be equal to number of atoms')

    beta = kwargs.get('beta')
    if beta is None:
        bfactors = atoms._getBetas()
        if bfactors is None:
            bfactors = np.zeros(n_atoms, float)
    else:
        bfactors = np.array(beta)
        if len(bfactors) != n_atoms:
            raise ValueError('len(beta) must be equal to number of atoms')

    atomnames = atoms.getNames()
    if atomnames is None:
        raise ValueError('atom names are not set')
    for i, an in enumerate(atomnames):
        if len(an) < 4:
            atomnames[i] = ' ' + an

    s_or_u = np.array(['a']).dtype.char

    altlocs = atoms._getAltlocs()
    if altlocs is None:
        altlocs = np.zeros(n_atoms, s_or_u + '1')

    resnames = atoms._getResnames()
    if resnames is None:
        resnames = ['UNK'] * n_atoms

    chainids = atoms._getChids()
    if chainids is None:
        chainids = np.zeros(n_atoms, s_or_u + '1')

    resnums = atoms._getResnums()
    if resnums is None:
        resnums = np.ones(n_atoms, int)

    serials = atoms._getSerials()
    if serials is None or renumber:
        serials = np.arange(n_atoms, dtype=int) + 1

    icodes = atoms._getIcodes()
    if icodes is None:
        icodes = np.zeros(n_atoms, s_or_u + '1')

    hetero = ['ATOM'] * n_atoms
    heteroflags = atoms._getFlags('hetatm')
    if heteroflags is None:
        heteroflags = atoms._getFlags('hetero')
    if heteroflags is not None:
        hetero = np.array(hetero, s_or_u + '6')
        hetero[heteroflags] = 'HETATM'

    elements = atoms._getElements()
    if elements is None:
        elements = np.zeros(n_atoms, s_or_u + '1')
    else:
        elements = np.char.rjust(elements, 2)

    segments = atoms._getSegnames()
    if segments is None:
        segments = np.zeros(n_atoms, s_or_u + '6')

    charges = atoms._getCharges()
    charges2 = np.empty(n_atoms, s_or_u + '2')
    if charges is not None:
        for i, charge in enumerate(charges):
            charges2[i] = str(abs(int(charge)))

            if np.sign(charge) == -1:
                charges2[i] += '-'
            else:
                charges2[i] += '+'

            if charges2[i] == '0+':
                charges2[i] = '  '

    anisous = atoms._getAnisous()
    if anisous is not None:
        anisous = np.array(anisous * 10000, dtype=int)

    # write remarks
    stream.write('REMARK {0}\n'.format(remark))

    # write secondary structures (if any)
    secondary = kwargs.get('secondary', True)
    secstrs = atoms._getSecstrs()
    if secstrs is not None and secondary:
        secindices = atoms._getSecindices()
        secclasses = atoms._getSecclasses()
        secids = atoms._getSecids()

        # write helices
        for i in range(1,max(secindices)+1):
            torf = np.logical_and(isHelix(secstrs), secindices==i)
            if torf.any():
                helix_resnums = resnums[torf]
                helix_chainids = chainids[torf]
                helix_resnames = resnames[torf]
                helix_secclasses = secclasses[torf]
                helix_secids = secids[torf]
                helix_icodes = icodes[torf]
                L = helix_resnums[-1] - helix_resnums[0] + 1

                stream.write(HELIXLINE.format(serNum=i, helixID=helix_secids[0], 
                            initResName=helix_resnames[0], initChainID=helix_chainids[0], 
                            initSeqNum=helix_resnums[0], initICode=helix_icodes[0],
                            endResName=helix_resnames[-1], endChainID=helix_chainids[-1], 
                            endSeqNum=helix_resnums[-1], endICode=helix_icodes[-1],
                            helixClass=helix_secclasses[0], length=L))
        
        # write strands
        torf_all_sheets = isSheet(secstrs)
        sheet_secids = secids[torf_all_sheets]

        for sheet_id in np.unique(sheet_secids):
            torf_strands_in_sheet = np.logical_and(torf_all_sheets, secids==sheet_id)
            strand_indices = secindices[torf_strands_in_sheet]
            numStrands = len(np.unique(strand_indices))

            for i in np.unique(strand_indices):
                torf_strand = np.logical_and(torf_strands_in_sheet, secindices==i)
                strand_resnums = resnums[torf_strand]
                strand_chainids = chainids[torf_strand]
                strand_resnames = resnames[torf_strand]
                strand_secclasses = secclasses[torf_strand]
                strand_icodes = icodes[torf_strand]

                stream.write(SHEETLINE.format(strand=i, sheetID=sheet_id, numStrands=numStrands,
                            initResName=strand_resnames[0], initChainID=strand_chainids[0], 
                            initSeqNum=strand_resnums[0], initICode=strand_icodes[0],
                            endResName=strand_resnames[-1], endChainID=strand_chainids[-1], 
                            endSeqNum=strand_resnums[-1], endICode=strand_icodes[-1],
                            sense=strand_secclasses[0]))
        pass

    # write atoms
    multi = len(coordsets) > 1
    write = stream.write
    for m, coords in enumerate(coordsets):
        if multi:
            write('MODEL{0:9d}\n'.format(m+1))

        if not hybrid36:
            # We need to check whether serial and residue numbers become hexadecimal
            reached_max_n_atom = False
            reached_max_n_res = False

            pdbline = PDBLINE_LT100K
            anisouline = ANISOULINE_LT100K
        else:
            warned_hybrid36 = False

        warned_5_digit = False
            
        for i, xyz in enumerate(coords):
            if hybrid36:
                pdbline = PDBLINE_H36
                anisouline = ANISOULINE_H36

                if not warned_hybrid36:
                    LOGGER.warn('hybrid36 format is being used')
                    warned_hybrid36 = True

            else:
                if not (reached_max_n_atom or reached_max_n_res) and (i == MAX_N_ATOM or serials[i] > MAX_N_ATOM):
                    reached_max_n_atom = True
                    pdbline = PDBLINE_GE100K
                    anisouline = ANISOULINE_GE100K
                    LOGGER.warn('Indices are exceeding 99999 and hexadecimal format is being used for indices')

                elif not (reached_max_n_atom or reached_max_n_res) and resnums[i] > MAX_N_RES:
                    reached_max_n_res = True
                    pdbline = PDBLINE_GE10K
                    anisouline = ANISOULINE_GE10K
                    LOGGER.warn('Resnums are exceeding 9999 and hexadecimal format is being used for resnums')

                elif reached_max_n_atom and not reached_max_n_res and resnums[i] > MAX_N_RES:
                    reached_max_n_res = True
                    pdbline = PDBLINE_GE100K_GE10K
                    anisouline = ANISOULINE_GE100K_GE10K
                    LOGGER.warn('Resnums are exceeding 9999 and hexadecimal format is being used for indices and resnums')
                
                elif reached_max_n_res and not reached_max_n_atom and (i == MAX_N_ATOM or serials[i] > MAX_N_ATOM):
                    reached_max_n_atom = True
                    pdbline = PDBLINE_GE100K_GE10K
                    anisouline = ANISOULINE_GE100K_GE10K
                    LOGGER.warn('Indices are exceeding 99999 and hexadecimal format is being used for indices and resnums')

            if hybrid36:
                serial = decToHybrid36(serials[i])
                resnum = decToHybrid36(resnums[i], resnum=True)
            else:
                serial = serials[i]
                resnum = resnums[i]

            if len(str(resnum)) == 5:
                if icodes[i] == '':
                    icodes[i] = str(resnum)[4]
                    
                    if not warned_5_digit:
                        LOGGER.warn('Storing 5-digit resnums using insertion codes')
                        warned_5_digit = True
                else:
                    LOGGER.warn('Truncating 5-digit resnum as insertion code is busy.')

                resnum = int(str(resnum)[:4])
            
            elif len(str(resnum)) > 5:
                if not warned_5_digit:
                    LOGGER.warn('Truncating {0}-digit resnum as too long to be '
                                'supported by insertion code.'.format(len(str(resnum))))
                    warned_5_digit = True
                    
                resnum = int(str(resnum)[:4])

            write(pdbline % (hetero[i], serial,
                             atomnames[i], altlocs[i],
                             resnames[i], chainids[i], resnum,
                             icodes[i],
                             xyz[0], xyz[1], xyz[2],
                             occupancies[i], bfactors[i],
                             segments[i], elements[i], charges2[i]))

            if anisous is not None:
                anisou = anisous[i]

                write(anisouline % ("ANISOU", serial,
                                    atomnames[i], altlocs[i],
                                    resnames[i], chainids[i], resnum,
                                    icodes[i],
                                    anisou[0], anisou[1], anisou[2],
                                    anisou[3], anisou[4], anisou[5],
                                    segments[i], elements[i], charges2[i]))

            if atoms.getFlags('pdbter') is not None and atoms.getFlags('pdbter')[i]:
                write('TER\n')

        if multi:
            write('ENDMDL\n')
            altlocs = np.zeros(n_atoms, s_or_u + '1')

writePDBStream.__doc__ += _writePDBdoc

def writePDB(filename, atoms, csets=None, autoext=True, **kwargs):
    """Write *atoms* in PDB format to a file with name *filename* and return
    *filename*.  If *filename* ends with :file:`.gz`, a compressed file will
    be written.        

    :arg renumber: whether to renumber atoms with serial indices
        Default is **True**
    :type renumber: bool
    """

    if not ('.pdb' in filename or '.pdb.gz' in filename or
             '.ent' in filename or '.ent.gz' in filename):
        filename += '.pdb'
    out = openFile(filename, 'wt')
    writePDBStream(out, atoms, csets, **kwargs)
    out.close()
    return filename

writePDB.__doc__ += _writePDBdoc + """
    :arg autoext: when not present, append extension :file:`.pdb` to *filename*
"""

def writePQRStream(stream, atoms, **kwargs):
    if isinstance(atoms, Atom):
        atoms = Selection(atoms.getAtomGroup(), [atoms.getIndex()],
                          atoms.getACSIndex(),
                          'index ' + str(atoms.getIndex()))
    n_atoms = atoms.numAtoms()
    atomnames = atoms.getNames()
    if atomnames is None:
        raise RuntimeError('atom names are not set')
    for i, an in enumerate(atomnames):
        lenan = len(an)
        if lenan < 4:
            atomnames[i] = ' ' + an
        elif lenan > 4:
            atomnames[i] = an[:4]

    s_or_u = np.array(['a']).dtype.char

    resnames = atoms._getResnames()
    if resnames is None:
        resnames = ['UNK'] * n_atoms
    resnums = atoms._getResnums()
    if resnums is None:
        resnums = np.ones(n_atoms, int)
    chainids = atoms._getChids()
    if chainids is None:
        chainids = np.zeros(n_atoms, s_or_u + '1')
    charges = atoms._getCharges()
    if charges is None:
        charges = np.zeros(n_atoms, float)
    radii = atoms._getRadii()
    if radii is None:
        radii = np.zeros(n_atoms, float)
    icodes = atoms._getIcodes()
    if icodes is None:
        icodes = np.zeros(n_atoms, s_or_u + '1')
    hetero = ['ATOM'] * n_atoms
    heteroflags = atoms._getFlags('hetatm')
    if heteroflags is None:
        heteroflags = atoms._getFlags('hetero')
    if heteroflags is not None:
        hetero = np.array(hetero, s_or_u + '6')
        hetero[heteroflags] = 'HETATM'
    altlocs = atoms._getAltlocs()
    if altlocs is None:
        altlocs = np.zeros(n_atoms, s_or_u + '1')

    format = ('{0:6s} {1:5d} {2:4s} {3:1s}' +
              '{4:4s} {5:1s} {6:4d} {7:1s}   ' +
              '{8:8.3f} {9:8.3f} {10:8.3f}' +
              '{11:8.4f} {12:7.4f}\n').format
    coords = atoms._getCoords()
    write = stream.write
    for i, xyz in enumerate(coords):
        write(format(hetero[i], i+1, atomnames[i], altlocs[i],
                     resnames[i], chainids[i], int(resnums[i]),
                     icodes[i], xyz[0], xyz[1], xyz[2], charges[i], radii[i]))

def writePQR(filename, atoms, **kwargs):
    """Write *atoms* in PQR format to a file with name *filename*.  Only
    current coordinate set is written.  Returns *filename* upon success.  If
    *filename* ends with :file:`.gz`, a compressed file will be written."""

    stream = openFile(filename, 'w')
    writePQRStream(stream, atoms, **kwargs)
    stream.close()
    return filename<|MERGE_RESOLUTION|>--- conflicted
+++ resolved
@@ -753,21 +753,6 @@
             if bonds is not None:
                 atom_serial = line[6:11]
                 bonded1_serial = line[11:16]
-<<<<<<< HEAD
-                bonds.append([int(atom_serial)-1, int(bonded1_serial)-1])
-                
-                bonded2_serial = line[16:21]
-                if len(bonded2_serial.strip()):
-                    bonds.append([int(atom_serial)-1, int(bonded2_serial)-1])
-
-                bonded3_serial = line[21:26]
-                if len(bonded3_serial.strip()):
-                    bonds.append([int(atom_serial)-1, int(bonded3_serial)-1])
-                    
-                bonded4_serial = line[27:31]
-                if len(bonded4_serial.strip()):
-                    bonds.append([int(atom_serial)-1, int(bonded4_serial)-1])
-=======
                 bonds.append([int(atom_serial)-1-num_ters, int(bonded1_serial)-1-num_ters])
                 
                 bonded2_serial = line[16:21]
@@ -781,16 +766,11 @@
                 bonded4_serial = line[27:31]
                 if len(bonded4_serial.strip()):
                     bonds.append([int(atom_serial)-1-num_ters, int(bonded4_serial)-1-num_ters])
->>>>>>> 4e0e3dd8
 
         elif not onlycoords and (startswith == 'TER   ' or
             startswith.strip() == 'TER'):
             termini[acount - 1] = True
-<<<<<<< HEAD
-            acount += 1   # This line is necessary
-=======
             num_ters += 1
->>>>>>> 4e0e3dd8
         elif startswith == 'ENDMDL' or startswith[:3] == 'END':
             if acount == 0:
                 # If there is no atom record between ENDMDL & END skip to next

# -*- coding: utf-8 -*-
"""This module defines functions for parsing and writing `PDB files`_.

.. _PDB files: http://www.wwpdb.org/documentation/format32/v3.2.html"""

from collections import defaultdict
import os.path
import time
from numbers import Integral

import numpy as np

from prody.atomic import AtomGroup, Atom, Selection
from prody.atomic import flags
from prody.atomic import ATOMIC_FIELDS
from prody.utilities import openFile, isListLike
from prody.utilities.misctools import decToHybrid36, hybrid36ToDec, packmolRenumChains
from prody import LOGGER, SETTINGS

from .header import getHeaderDict, buildBiomolecules, assignSecstr, isHelix, isSheet
from .localpdb import fetchPDB
from .ciffile import parseMMCIF
from .emdfile import parseEMD

__all__ = ['parsePDBStream', 'parsePDB', 'parseChainsList', 'parsePQR',
           'writePDBStream', 'writePDB', 'writeChainsList', 'writePQR',
           'writePQRStream']

MAX_N_ATOM = 99999 
MAX_N_RES = 9999

class PDBParseError(Exception):
    pass

_parsePQRdoc = """
    :arg title: title of the :class:`.AtomGroup` instance, default is the
        PDB filename or PDB identifier
    :type title: str

    :arg ag: :class:`.AtomGroup` instance for storing data parsed from PDB
        file, number of atoms in *ag* and number of atoms parsed from the PDB
        file must be the same and atoms in *ag* and those in PDB file must
        be in the same order.  Non-coordinate data stored in *ag* will be
        overwritten with those parsed from the file.
    :type ag: :class:`.AtomGroup`

    :arg chain: chain identifiers for parsing specific chains, e.g.
        ``chain='A'``, ``chain='B'``, ``chain='DE'``, by default all
        chains are parsed
    :type chain: str

    :arg subset: a predefined keyword to parse subset of atoms, valid keywords
        are ``'calpha'`` (``'ca'``), ``'backbone'`` (``'bb'``), or **None**
        (read all atoms), e.g. ``subset='bb'``
    :type subset: str
"""

_parsePDBdoc = _parsePQRdoc + """
    :arg model: model index or None (read all models), e.g. ``model=10``
    :type model: int, list

    :arg header: if **True** PDB header content will be parsed and returned
    :type header: bool

    :arg altloc: if a location indicator is passed, such as ``'A'`` or ``'B'``,
         only indicated alternate locations will be parsed as the single
         coordinate set of the AtomGroup,  if *altloc* is set **True** all
         alternate locations will be parsed and each will be appended as a
         distinct coordinate set, default is ``"A"``
    :type altloc: str

    :arg biomol: if **True**, biomolecules are obtained by transforming the
        coordinates using information from header section will be returned.
        This option uses :func:`.buildBiomolecules` and as noted there, 
        atoms in biomolecules are ordered according to the original chain 
        IDs. Chains may have the same chain ID, in which case they are given 
        different segment names.
        Default is **False**
    :type biomol: bool

    :arg secondary: if **True**, secondary structure information from header
        section will be assigned to atoms.
        Default is **False**
    :type secondary: bool

    If ``model=0`` and ``header=True``, return header dictionary only.

    """

_PDBSubsets = {'ca': 'ca', 'calpha': 'ca', 'bb': 'bb', 'backbone': 'bb'}

def parsePDB(*pdb, **kwargs):
    """Returns an :class:`.AtomGroup` and/or dictionary containing header data
    parsed from a PDB file.

    This function extends :func:`.parsePDBStream`.

    See :ref:`parsepdb` for a detailed usage example.

    :arg pdb: one PDB identifier or filename, or a list of them.
        If needed, PDB files are downloaded using :func:`.fetchPDB()` function.
    
    You can also provide arguments that you would like passed on to fetchPDB().

    :arg extend_biomol: whether to extend the list of results with a list
        rather than appending, which can create a mixed list, 
        especially when biomol=True.
        Default value is False to reproduce previous behaviour.
        This value is ignored when result is not a list (header=True or model=0).
    :type extend_biomol: bool 
    """
    extend_biomol = kwargs.pop('extend_biomol', False)

    n_pdb = len(pdb)
    if n_pdb == 0:
        raise ValueError('Please provide a PDB ID or filename')

    if n_pdb == 1:
        if isListLike(pdb[0]) or isinstance(pdb[0], dict):
            pdb = pdb[0]
            n_pdb = len(pdb)
            
    if n_pdb == 1:
        return _parsePDB(pdb[0], **kwargs)
    else:
        results = []
        lstkwargs = {}
        for key in kwargs:
            argval = kwargs.get(key)
            if np.isscalar(argval):
                argval = [argval]*n_pdb
            lstkwargs[key] = argval

        start = time.time()
        LOGGER.progress('Retrieving {0} PDB structures...'
                    .format(n_pdb), n_pdb, '_prody_parsePDB')
        for i, p in enumerate(pdb):
            kwargs = {}
            for key in lstkwargs:
                kwargs[key] = lstkwargs[key][i]
            c = kwargs.get('chain','')
            LOGGER.update(i, 'Retrieving {0}...'.format(p+c), 
                          label='_prody_parsePDB')
            result = _parsePDB(p, **kwargs)
            if not isinstance(result, tuple):
                if isinstance(result, dict):
                    result = (None, result)
                else:
                    result = (result, None)
            results.append(result)

        results = list(zip(*results))
        LOGGER.finish()
       
        for i in reversed(range(len(results))):
            if all(j is None for j in results[i]):
                results.pop(i)
        if len(results) == 1:
            results = results[0]
        results = list(results)

        model = kwargs.get('model')
        header = kwargs.get('header', False)
        if model != 0 and header:
            numPdbs = len(results[0])
        else:
            numPdbs = len(results)

            if extend_biomol:
                results_old = results
                results = []
                for entry in results_old:
                    if isinstance(entry, AtomGroup):
                        results.append(entry)
                    else:
                        results.extend(entry)

        LOGGER.info('{0} PDBs were parsed in {1:.2f}s.'
                     .format(numPdbs, time.time()-start))

        return results

def _getPDBid(pdb):
    l = len(pdb)
    if l == 4:
        pdbid, chain = pdb, ''
    elif l == 5:
        pdbid = pdb[:4]; chain = pdb[-1]
    elif ':' in pdb:
        i = pdb.find(':')
        pdbid = pdb[:i]; chain = pdb[i+1:]
    else:
        raise IOError('{0} is not a valid filename or a valid PDB '
                      'identifier.'.format(pdb))
    if not pdbid.isalnum():
        raise IOError('{0} is not a valid filename or a valid PDB '
                      'identifier.'.format(pdb))
    if chain != '' and not chain.isalnum():
        raise IOError('{0} is not a valid chain identifier.'.format(chain))
    return pdbid, chain

def _parsePDB(pdb, **kwargs):
    title = kwargs.get('title', None)
    chain = ''
    if not os.path.isfile(pdb):
        pdb, chain = _getPDBid(pdb)
        if title is None:
            title = pdb
            kwargs['title'] = title
        filename = fetchPDB(pdb, **kwargs)
        if filename is None:
            try:
                LOGGER.info("Trying to parse mmCIF file instead")
                return parseMMCIF(pdb+chain, **kwargs)
            except:
                try:
                    LOGGER.info("Trying to parse EMD file instead")
                    return parseEMD(pdb+chain, **kwargs)
                except:                
                    raise IOError('PDB file for {0} could not be downloaded.'
                                .format(pdb))
        pdb = filename
    if title is None:
        title, ext = os.path.splitext(os.path.split(pdb)[1])
        if ext == '.gz':
            title, ext = os.path.splitext(title)
        if len(title) == 7 and title.startswith('pdb'):
            title = title[3:]
        kwargs['title'] = title

    stream = openFile(pdb, 'rt')
    if chain != '':
        kwargs['chain'] = chain
    result = parsePDBStream(stream, **kwargs)
    stream.close()

    if result is not None:
        return result
    else:
        try:
            LOGGER.warn("Trying to parse as mmCIF file instead")
            return parseMMCIF(pdb, **kwargs)
        except KeyError:
            try:
                LOGGER.warn("Trying to parse as EMD file instead")
                return parseEMD(pdb, **kwargs)
            except ValueError:
                LOGGER.warn("Could not parse anything so returning None")
                return None
            except:                
                raise IOError('PDB file for {0} could not be downloaded.'
                              .format(pdb))

parsePDB.__doc__ += _parsePDBdoc

def parsePDBStream(stream, **kwargs):
    """Returns an :class:`.AtomGroup` and/or dictionary containing header data
    parsed from a stream of PDB lines.

    :arg stream: Anything that implements the method ``readlines``
        (e.g. :class:`file`, buffer, stdin)""" 
    
    model = kwargs.get('model')
    header = kwargs.get('header', False)
    assert isinstance(header, bool), 'header must be a boolean'
    chain = kwargs.get('chain')
    subset = kwargs.get('subset')
    altloc = kwargs.get('altloc', 'A')
    packmol = kwargs.get('packmol', False)

    auto_bonds = SETTINGS.get('auto_bonds')
    get_bonds = kwargs.get('bonds', auto_bonds)

    if model is not None:
        if isinstance(model, Integral):
            if model < 0:
                raise ValueError('model must be greater than 0')
        else:
            raise TypeError('model must be an integer, {0} is invalid'
                            .format(str(model)))
    title_suffix = ''
    if subset:
        try:
            subset = _PDBSubsets[subset.lower()]
        except AttributeError:
            raise TypeError('subset must be a string')
        except KeyError:
            raise ValueError('{0} is not a valid subset'
                             .format(repr(subset)))
        title_suffix = '_' + subset
    if chain is not None:
        if not isinstance(chain, str):
            raise TypeError('chain must be a string')
        elif len(chain) == 0:
            raise ValueError('chain must not be an empty string')
        title_suffix = chain + title_suffix
    ag = kwargs.pop('ag', None)
    if ag is not None:
        if not isinstance(ag, AtomGroup):
            raise TypeError('ag must be an AtomGroup instance')
        n_csets = ag.numCoordsets()
    elif model != 0:
        ag = AtomGroup(str(kwargs.get('title', 'Unknown')) + title_suffix)
        n_csets = 0

    biomol = kwargs.get('biomol', False)
    auto_secondary = SETTINGS.get('auto_secondary')
    secondary = kwargs.get('secondary', auto_secondary)
    split = 0
    hd = None
    if model != 0:
        LOGGER.timeit()
        try:
            lines = stream.readlines()
        except AttributeError as err:
            try:
                lines = stream.read().split('\n')
            except AttributeError:
                raise err
        if not len(lines):
            raise ValueError('empty PDB file or stream')
        if header or biomol or secondary:
            hd, split = getHeaderDict(lines)
        bonds = [] if get_bonds else None
        _parsePDBLines(ag, lines, split, model, chain, subset, altloc, bonds=bonds)
        if bonds:
            try:
                ag.setBonds(bonds)
            except ValueError:
                LOGGER.warn('Bonds read from CONECT records do not apply to subset so were not added')
        if ag.numAtoms() > 0:
            LOGGER.report('{0} atoms and {1} coordinate set(s) were '
                          'parsed in %.2fs.'.format(ag.numAtoms(),
                          ag.numCoordsets() - n_csets))
        else:
            ag = None
            LOGGER.warn('Atomic data could not be parsed, please '
                        'check the input file.')
    elif header:
        hd, split = getHeaderDict(stream)

    if ag is not None and isinstance(hd, dict):
        if secondary:
            if auto_secondary:
                try:
                    ag = assignSecstr(hd, ag)
                except ValueError:
                    pass
            else:
                ag = assignSecstr(hd, ag)
        if biomol:
            ag = buildBiomolecules(hd, ag)

            if isinstance(ag, list):
                LOGGER.info('Biomolecular transformations were applied, {0} '
                            'biomolecule(s) are returned.'.format(len(ag)))
            else:
                LOGGER.info('Biomolecular transformations were applied to the '
                            'coordinate data.')

    if packmol:
        ag = packmolRenumChains(ag)

    if model != 0:
        if header:
            return ag, hd
        else:
            return ag
    else:
        return hd

parsePDBStream.__doc__ += _parsePDBdoc


def parsePQR(filename, **kwargs):
    """Returns an :class:`.AtomGroup` containing data parsed from PDB lines.

    :arg filename: a PQR filename
    :type filename: str"""

    title = kwargs.get('title', kwargs.get('name'))
    chain = kwargs.get('chain')
    subset = kwargs.get('subset')
    if not os.path.isfile(filename):
        raise IOError('No such file: {0}'.format(repr(filename)))
    if title is None:
        fn, ext = os.path.splitext(os.path.split(filename)[1])
        if ext == '.gz':
            fn, ext = os.path.splitext(fn)
        title = fn.lower()
    title_suffix = ''
    if subset:
        try:
            subset = _PDBSubsets[subset.lower()]
        except AttributeError:
            raise TypeError('subset must be a string')
        except KeyError:
            raise ValueError('{0} is not a valid subset'
                             .format(repr(subset)))
        title_suffix = '_' + subset
    if chain is not None:
        if not isinstance(chain, str):
            raise TypeError('chain must be a string')
        elif len(chain) == 0:
            raise ValueError('chain must not be an empty string')
        title_suffix = '_' + chain + title_suffix
    if 'ag' in kwargs:
        ag = kwargs['ag']
        if not isinstance(ag, AtomGroup):
            raise TypeError('ag must be an AtomGroup instance')
        n_csets = ag.numCoordsets()
    else:
        ag = AtomGroup(title + title_suffix)
        n_csets = 0

    pqr = openFile(filename, 'rt')
    lines = pqr.readlines()
    pqr.close()
    LOGGER.timeit()
    ag = _parsePDBLines(ag, lines, split=0, model=1, chain=chain,
                        subset=subset, altloc_torf=False, format='pqr')
    if ag.numAtoms() > 0:
        LOGGER.report('{0} atoms and {1} coordinate sets were '
                      'parsed in %.2fs.'.format(ag.numAtoms(),
                      ag.numCoordsets() - n_csets))
        return ag
    else:
        return None

parsePQR.__doc__ += _parsePQRdoc

def _parsePDBLines(atomgroup, lines, split, model, chain, subset,
                   altloc_torf, format='PDB', bonds=None):
    """Returns an AtomGroup. See also :func:`.parsePDBStream()`.

    :arg lines: PDB/PQR lines
    :arg split: starting index for coordinate data lines"""

    format = format.upper()
    isPDB = format == 'PDB'

    num_ters = 0

    if subset:
        if subset == 'ca':
            subset = set(('CA',))
        elif subset in 'bb':
            subset = flags.BACKBONE
        only_subset = True
        protein_resnames = flags.AMINOACIDS
    else:
        only_subset = False
    if chain is None:
        only_chains = False
    else:
        only_chains = True
    onlycoords = False
    n_atoms = atomgroup.numAtoms()
    if n_atoms > 0:
        asize = n_atoms
    else:
        asize = len(lines) - split
    addcoords = False
    if atomgroup.numCoordsets() > 0:
        addcoords = True
    alength = asize
    coordinates = np.zeros((asize, 3), dtype=float)
    atomnames = np.zeros(asize, dtype=ATOMIC_FIELDS['name'].dtype)
    resnames = np.zeros(asize, dtype=ATOMIC_FIELDS['resname'].dtype)
    resnums = np.zeros(asize, dtype=ATOMIC_FIELDS['resnum'].dtype)
    chainids = np.zeros(asize, dtype=ATOMIC_FIELDS['chain'].dtype)
    hetero = np.zeros(asize, dtype=bool)
    termini = np.zeros(asize, dtype=bool)
    altlocs = np.zeros(asize, dtype=ATOMIC_FIELDS['altloc'].dtype)
    icodes = np.zeros(asize, dtype=ATOMIC_FIELDS['icode'].dtype)
    serials = np.zeros(asize, dtype=ATOMIC_FIELDS['serial'].dtype)
    charges = np.zeros(asize, dtype=ATOMIC_FIELDS['charge'].dtype)
    if isPDB:
        segnames = np.zeros(asize, dtype=ATOMIC_FIELDS['segment'].dtype)
        elements = np.zeros(asize, dtype=ATOMIC_FIELDS['element'].dtype)
        bfactors = np.zeros(asize, dtype=ATOMIC_FIELDS['beta'].dtype)
        occupancies = np.zeros(asize, dtype=ATOMIC_FIELDS['occupancy'].dtype)
        anisou = None
        siguij = None
    else:
        radii = np.zeros(asize, dtype=ATOMIC_FIELDS['radius'].dtype)

    asize = 2000 # increase array length by this much when needed

    start = split
    stop = len(lines)
    nmodel = 0
    # if a specific model is requested, skip lines until that one
    if isPDB and model is not None and model != 1:
        for i in range(split, len(lines)):
            if lines[i][:5] == 'MODEL':
                nmodel += 1
                if model == nmodel:
                    start = i+1
                    stop = len(lines)
                    break
        if nmodel != model:
            raise PDBParseError('model {0} is not found'.format(model))

    if isinstance(altloc_torf, str):
        if altloc_torf == 'all':
            which_altlocs = 'all'
        elif altloc_torf.strip() != 'A':
            LOGGER.info('Parsing alternate locations {0}.'
                        .format(altloc_torf))
            which_altlocs = ' ' + ''.join(altloc_torf.split())
        else:
            which_altlocs = ' A'
        altloc_torf = False
    else:
        which_altlocs = ' A'
        altloc_torf = True

    acount = 0
    coordsets = None
    altloc = defaultdict(list)
    i = start
    END = False
    warned_5_digit = False
    dec = True
    while i < stop:
        line = lines[i]
        if not isPDB:
            fields = line.split()
            if len(fields) == 10:
                fields.insert(4, '')
            elif len(fields) != 11:
                LOGGER.warn('wrong number of fields for PQR format at line %d'%i)
                i += 1
                continue

        if isPDB:
            startswith = line[0:6].strip()
        else:
            startswith = fields[0]
        
        if startswith == 'ATOM' or startswith == 'HETATM':
            if isPDB:
                atomname = line[12:16].strip()
                resname = line[17:21].strip()
            else:
                atomname= fields[2]
                resname = fields[3]

            if only_subset:
                if not (atomname in subset and resname in protein_resnames):
                    i += 1
                    continue

            if isPDB:
                chid = line[21]
            else:
                chid = fields[4]

            if only_chains:
                if not chid in chain:
                    i += 1
                    continue
            
            if isPDB:
                alt = line[16]
                if alt not in which_altlocs and which_altlocs != 'all':
                    altloc[alt].append((line, i))
                    i += 1
                    continue
            else:
                alt = ' '
            try:
                if isPDB:
                    coordinates[acount, 0] = line[30:38]
                    coordinates[acount, 1] = line[38:46]
                    coordinates[acount, 2] = line[46:54]
                else:
                    coordinates[acount, 0] = fields[6]
                    coordinates[acount, 1] = fields[7]
                    coordinates[acount, 2] = fields[8]
            except:
                if acount >= n_atoms > 0:
                    if nmodel == 0:
                        raise ValueError(format + 'file and AtomGroup ag must '
                                         'have same number of atoms')
                    LOGGER.warn('Discarding model {0}, which contains {1} more '
                                'atoms than first model does.'
                                .format(nmodel+1,acount-n_atoms+1))
                    acount = 0
                    nmodel += 1
                    coordinates = np.zeros((n_atoms, 3), dtype=float)
                    if isPDB:
                        while lines[i][:6] != 'ENDMDL':
                            i += 1
                else:
                    raise PDBParseError('invalid or missing coordinate(s) at '
                                         'line {0}'.format(i+1))
            if onlycoords:
                acount += 1
                i += 1
                continue

            serial_str = line[6:11] if isPDB else fields[1]
            try:
                serials[acount] = int(serial_str)
            except ValueError:
                try:
                    isnumeric = np.alltrue([x.isdigit() for x in serial_str])
                    if not isnumeric and serial_str == serial_str.upper():
                        serials[acount] = hybrid36ToDec(serial_str)
                    else:
                        # lower case is found in hexadecimal PDB files
                        serials[acount] = int(serial_str, 16)
                except ValueError:
                    if acount > 0:
                        LOGGER.warn('failed to parse serial number in line {0}. Assigning it by incrementing.'
                                    .format(i))
                        serials[acount] = serials[acount-1]+1
                    else:
                        LOGGER.warn('failed to parse serial number in line {0}. Assigning it as 1.'
                                    .format(i))
                        serials[acount] = 1
                    
            altlocs[acount] = alt
            atomnames[acount] = atomname
            resnames[acount] = resname
            chainids[acount] = chid
            if isPDB:
                resnum_str = line[22:26]
                icode = line[26] 
                if dec:
                    try:
                        resnum = int(resnum_str)
                    except ValueError:
                        dec = False

<<<<<<< HEAD
                icode = line[26] 
                if icode.isdigit() and dec:
                    if not warned_5_digit:
                        LOGGER.warn('Parsing 5-digit residue number including numeric insertion code')
                        warned_5_digit = True
                    resnum = int(str(resnum) + icode)
                else:
                    icodes[acount] = icode
=======
                    if icode.isdigit():
                        if not warned_5_digit:
                            LOGGER.warn('parsed 5 digit residue number including numeric insertion code')
                            warned_5_digit = True
                        resnum = int(str(resnum) + icode)          
                    else:
                        icodes[acount] = icode
>>>>>>> e2c3ffd1

                if dec and acount > 2 and resnums[acount-2] > resnum and resnums[acount-2] >= MAX_N_RES:
                    dec = False

                if not dec:
                    resnum = resnum_str
                    try:
                        isnumeric = np.alltrue([x.isdigit() or x==' ' for x in resnum_str])
                        if not isnumeric and resnum_str == resnum_str.upper():
                            resnum = hybrid36ToDec(resnum_str, resnum=True)
                        else:
                            # lower case is found in hexadecimal PDB files
                            resnum = int(resnum_str, 16)
                        
                    except ValueError:
                        if acount > 0:
                            LOGGER.warn('failed to parse residue number in line {0}. Assigning it by incrementing.'
                                        .format(i))
                            resnum = resnums[acount-1]+1
                        else:
                            LOGGER.warn('failed to parse residue number in line {0}. Assigning it as 1.'
                                        .format(i))
                            resnum = 1

                resnums[acount] = resnum
            else:
                resnum = fields[5]
                if resnum[-1].isalpha():
                    icode = resnum[-1]
                else:
                    icode = ' '
                try:
                    resnums[acount] = int(resnum)
                except ValueError:
                    try:
                        resnums[acount] = int(resnum, 16)
                    except ValueError:
                        LOGGER.warn('failed to parse residue number in line {0}. Assigning it by incrementing.'
                                    .format(i))
                        resnums[acount] = resnums[acount-1]+1
                icodes[acount] = icode

            if isPDB:
                try:
                    occupancies[acount] = line[54:60]
                except:
                    LOGGER.warn('failed to parse occupancy at line {0}'
                                .format(i))
                try:
                    bfactors[acount] = line[60:66]
                except:
                    LOGGER.warn('failed to parse beta-factor at line {0}'
                                .format(i))
                hetero[acount] = startswith[0] == 'H'
                segnames[acount] = line[72:76]
                elements[acount] = line[76:78]
                try:
                    charges[acount] = int(line[79] + line[78])
                except:
                    charges[acount] = 0
            else:
                try:
                    charges[acount] = fields[9]
                except:
                    LOGGER.warn('failed to parse charge at line {0}'
                                .format(i))
                try:
                    radii[acount] = fields[10]
                except:
                    LOGGER.warn('failed to parse radius at line {0}'
                                .format(i))
            acount += 1
            if n_atoms == 0 and acount >= alength:
                # if arrays are short extend them with zeros
                alength += asize
                coordinates = np.concatenate(
                    (coordinates, np.zeros((asize, 3), float)))
                atomnames = np.concatenate((atomnames,
                    np.zeros(asize, ATOMIC_FIELDS['name'].dtype)))
                resnames = np.concatenate((resnames,
                    np.zeros(asize, ATOMIC_FIELDS['resname'].dtype)))
                resnums = np.concatenate((resnums,
                    np.zeros(asize, ATOMIC_FIELDS['resnum'].dtype)))
                chainids = np.concatenate((chainids,
                    np.zeros(asize, ATOMIC_FIELDS['chain'].dtype)))
                hetero = np.concatenate((hetero, np.zeros(asize, bool)))
                termini = np.concatenate((termini, np.zeros(asize, bool)))
                altlocs = np.concatenate((altlocs,
                    np.zeros(asize, ATOMIC_FIELDS['altloc'].dtype)))
                icodes = np.concatenate((icodes,
                    np.zeros(asize, ATOMIC_FIELDS['icode'].dtype)))
                serials = np.concatenate((serials,
                    np.zeros(asize, ATOMIC_FIELDS['serial'].dtype)))
                if isPDB:
                    bfactors = np.concatenate((bfactors,
                        np.zeros(asize, ATOMIC_FIELDS['beta'].dtype)))
                    occupancies = np.concatenate((occupancies,
                        np.zeros(asize, ATOMIC_FIELDS['occupancy'].dtype)))
                    segnames = np.concatenate((segnames,
                        np.zeros(asize, ATOMIC_FIELDS['segment'].dtype)))
                    elements = np.concatenate((elements,
                        np.zeros(asize, ATOMIC_FIELDS['element'].dtype)))
                    if anisou is not None:
                        anisou = np.concatenate((anisou, np.zeros((asize, 6),
                            ATOMIC_FIELDS['anisou'].dtype)))
                    if siguij is not None:
                        siguij = np.concatenate((siguij, np.zeros((asize, 6),
                            ATOMIC_FIELDS['siguij'].dtype)))
                else:
                    charges = np.concatenate((charges,
                        np.zeros(asize, ATOMIC_FIELDS['charge'].dtype)))
                    radii = np.concatenate((radii,
                        np.zeros(asize, ATOMIC_FIELDS['radius'].dtype)))
        elif startswith == 'CONECT':
            if bonds is not None:
                atom_serial = line[6:11]
                bonded1_serial = line[11:16]
                bonds.append([int(atom_serial)-1-num_ters, int(bonded1_serial)-1-num_ters])
                
                bonded2_serial = line[16:21]
                if len(bonded2_serial.strip()):
                    bonds.append([int(atom_serial)-1-num_ters, int(bonded2_serial)-1-num_ters])

                bonded3_serial = line[21:26]
                if len(bonded3_serial.strip()):
                    bonds.append([int(atom_serial)-1-num_ters, int(bonded3_serial)-1-num_ters])
                    
                bonded4_serial = line[27:31]
                if len(bonded4_serial.strip()):
                    bonds.append([int(atom_serial)-1-num_ters, int(bonded4_serial)-1-num_ters])

        elif not onlycoords and (startswith == 'TER   ' or
            startswith.strip() == 'TER'):
            termini[acount - 1] = True
            num_ters += 1
        elif startswith == 'ENDMDL' or startswith[:3] == 'END':
            if acount == 0:
                # If there is no atom record between ENDMDL & END skip to next
                i += 1
                continue
            if model is not None:
                if bonds is None:
                    i += 1
                    break
                else:
                    i += 1
                    for j in range(i, stop):
                        if lines[j].startswith('CONECT'):
                            i = j
                            break
                    continue
            diff = stop - i - 1
            END = diff < acount
            if coordsets is not None:
                END = END or nmodel >= coordsets.shape[0]
            if onlycoords:
                if acount < n_atoms:
                    LOGGER.warn('Discarding model {0}, which contains '
                                '{1} fewer atoms than the first model '
                                'does.'.format(nmodel+1, n_atoms-acount))
                else:
                    coordsets[nmodel] = coordinates
                    nmodel += 1
                acount = 0
                if not END:
                    coordinates = coordsets[nmodel]
            else:
                if acount != n_atoms > 0:
                    raise ValueError('PDB file and AtomGroup ag must have '
                                    'same number of atoms')
                # this is where to decide if more coordsets should be expected
                if END:
                    coordinates.resize((acount, 3), refcheck=False)
                    if addcoords:
                        atomgroup.addCoordset(coordinates)
                    else:
                        atomgroup._setCoords(coordinates)
                else:
                    coordsets = np.zeros((int(diff//acount+1), acount, 3))
                    coordsets[0] = coordinates[:acount]
                    onlycoords = True
                atomnames.resize(acount, refcheck=False)
                resnames.resize(acount, refcheck=False)
                resnums.resize(acount, refcheck=False)
                chainids.resize(acount, refcheck=False)
                hetero.resize(acount, refcheck=False)
                termini.resize(acount, refcheck=False)
                altlocs.resize(acount, refcheck=False)
                icodes.resize(acount, refcheck=False)
                serials.resize(acount, refcheck=False)
                if not only_subset:
                    atomnames = np.char.strip(atomnames)
                    resnames = np.char.strip(resnames)
                atomgroup.setNames(atomnames)
                atomgroup.setResnames(resnames)
                atomgroup.setResnums(resnums)
                atomgroup.setChids(chainids)
                atomgroup.setFlags('hetatm', hetero)
                atomgroup.setFlags('pdbter', termini)
                atomgroup.setAltlocs(altlocs)
                atomgroup.setIcodes(np.char.strip(icodes))
                atomgroup.setSerials(serials)
                if isPDB:
                    bfactors.resize(acount, refcheck=False)
                    occupancies.resize(acount, refcheck=False)
                    segnames.resize(acount, refcheck=False)
                    elements.resize(acount, refcheck=False)
                    atomgroup.setBetas(bfactors)
                    atomgroup.setOccupancies(occupancies)
                    atomgroup.setSegnames(np.char.strip(segnames))
                    atomgroup.setElements(np.char.strip(elements))
                    from prody.utilities.misctools import getMasses
                    atomgroup.setMasses(getMasses(np.char.strip(elements)))
                    if anisou is not None:
                        anisou.resize((acount, 6), refcheck=False)
                        atomgroup.setAnisous(anisou / 10000)
                    if siguij is not None:
                        siguij.resize((acount, 6), refcheck=False)
                        atomgroup.setAnistds(siguij / 10000)
                else:
                    radii.resize(acount, refcheck=False)
                    atomgroup.setRadii(radii)
                charges.resize(acount, refcheck=False)
                atomgroup.setCharges(charges)

                nmodel += 1
                n_atoms = acount
                acount = 0
                coordinates = np.zeros((n_atoms, 3), dtype=float)
                if altloc and altloc_torf:
                    _evalAltlocs(atomgroup, altloc, chainids, resnums,
                                 resnames, atomnames)
                    altloc = defaultdict(list)
                if END:
                    break
        elif isPDB and startswith == 'ANISOU':
            if anisou is None:
                anisou = True
                anisou = np.zeros((alength, 6),
                    dtype=ATOMIC_FIELDS['anisou'].dtype)
            try:
                index = acount - 1
                anisou[index, 0] = line[28:35]
                anisou[index, 1] = line[35:42]
                anisou[index, 2] = line[43:49]
                anisou[index, 3] = line[49:56]
                anisou[index, 4] = line[56:63]
                anisou[index, 5] = line[63:70]
            except:
                LOGGER.warn('failed to parse anisotropic temperature '
                    'factors at line {0}'.format(i))
        elif isPDB and startswith =='SIGUIJ':
            if siguij is None:
                siguij = np.zeros((alength, 6),
                    dtype=ATOMIC_FIELDS['siguij'].dtype)
            try:
                index = acount - 1
                siguij[index, 0] = line[28:35]
                siguij[index, 1] = line[35:42]
                siguij[index, 2] = line[43:49]
                siguij[index, 3] = line[49:56]
                siguij[index, 4] = line[56:63]
                siguij[index, 5] = line[63:70]
            except:
                LOGGER.warn('failed to parse standard deviations of '
                    'anisotropic temperature factors at line {0}'.format(i))
        elif startswith =='SIGATM':
            pass
        i += 1
    if onlycoords:
        if acount == atomgroup.numAtoms():
            coordsets[nmodel] = coordinates
            nmodel += 1
        del coordinates
        coordsets.resize((nmodel, atomgroup.numAtoms(), 3), refcheck=False)
        if addcoords:
            atomgroup.addCoordset(coordsets)
        else:
            atomgroup._setCoords(coordsets)
    elif not END:
        # this means last line was an ATOM line, so atomgroup is not decorated
        coordinates.resize((acount, 3), refcheck=False)
        if addcoords:
            atomgroup.addCoordset(coordinates)
        else:
            atomgroup._setCoords(coordinates)
        atomnames.resize(acount, refcheck=False)
        resnames.resize(acount, refcheck=False)
        resnums.resize(acount, refcheck=False)
        chainids.resize(acount, refcheck=False)
        hetero.resize(acount, refcheck=False)
        termini.resize(acount, refcheck=False)
        altlocs.resize(acount, refcheck=False)
        icodes.resize(acount, refcheck=False)
        serials.resize(acount, refcheck=False)
        if not only_subset:
            atomnames = np.char.strip(atomnames)
            resnames = np.char.strip(resnames)
        atomgroup.setNames(atomnames)
        atomgroup.setResnames(resnames)
        atomgroup.setResnums(resnums)
        atomgroup.setChids(chainids)
        atomgroup.setFlags('hetatm', hetero)
        atomgroup.setFlags('pdbter', termini)
        atomgroup.setAltlocs(altlocs)
        atomgroup.setIcodes(np.char.strip(icodes))
        atomgroup.setSerials(serials)
        if isPDB:
            if anisou is not None:
                anisou.resize((acount, 6), refcheck=False)
                atomgroup.setAnisous(anisou / 10000)
            if siguij is not None:
                siguij.resize((acount, 6), refcheck=False)
                atomgroup.setAnistds(siguij / 10000)
            bfactors.resize(acount, refcheck=False)
            occupancies.resize(acount, refcheck=False)
            segnames.resize(acount, refcheck=False)
            elements.resize(acount, refcheck=False)
            atomgroup.setSegnames(np.char.strip(segnames))
            atomgroup.setElements(np.char.strip(elements))
            from prody.utilities.misctools import getMasses
            atomgroup.setMasses(getMasses(np.char.strip(elements)))
            atomgroup.setBetas(bfactors)
            atomgroup.setOccupancies(occupancies)
        else:
            radii.resize(acount, refcheck=False)
            atomgroup.setRadii(radii)
        charges.resize(acount, refcheck=False)
        atomgroup.setCharges(charges)

    if altloc and altloc_torf:
        _evalAltlocs(atomgroup, altloc, chainids, resnums, resnames, atomnames)

    return atomgroup

def _evalAltlocs(atomgroup, altloc, chainids, resnums, resnames, atomnames):
    altloc_keys = list(altloc)
    altloc_keys.sort()
    indices = {}
    for key in altloc_keys:
        xyz = atomgroup.getCoords()
        success = 0
        lines = altloc[key]
        for line, i in lines:
            aan = line[12:16].strip()
            arn = line[17:21].strip()
            ach = line[21]
            ari = int(line[22:26].split()[0])
            rn, ids, ans = indices.get((ach, ari), (None, None, None))
            if ids is None:
                ids = indices.get(ach, None)
                if ids is None:
                    ids = (chainids == ach).nonzero()[0]
                    indices[ach] = ids
                ids = ids[resnums[ids] == ari]
                if len(ids) == 0:
                    LOGGER.warn("failed to parse altloc {0} at line {1}, "
                                "residue not present for altloc 'A'".format(
                                repr(key), i+1))
                    continue
                rn = resnames[ids[0]]
                ans = atomnames[ids]
                indices[(ach, ari)] = (rn, ids, ans)
            if rn != arn:
                LOGGER.warn("failed to parse altloc {0} at line {1}, "
                            "residue name mismatch (expected {2}, "
                            "parsed {3})".format(repr(key), i+1, repr(rn),
                                                   repr(arn)))
                continue
            index = ids[(ans == aan).nonzero()[0]]
            if len(index) != 1:
                LOGGER.warn("failed to parse altloc {0} at line {1}, atom"
                            " {2} not found in the residue"
                            .format(repr(key), i+1, repr(aan)))
                continue
            try:
                xyz[index[0], 0] = float(line[30:38])
                xyz[index[0], 1] = float(line[38:46])
                xyz[index[0], 2] = float(line[46:54])
            except:
                LOGGER.warn('failed to parse altloc {0} at line {1}, could'
                            ' not read coordinates'.format(repr(key), i+1))
                continue
            success += 1
        LOGGER.info('{0} out of {1} altloc {2} lines were parsed.'
                    .format(success, len(lines), repr(key)))
        if success > 0:
            LOGGER.info('Altloc {0} is appended as a coordinate set to '
                        'atomgroup {1}.'.format(repr(key), atomgroup.getTitle()))
            atomgroup.addCoordset(xyz, label='altloc ' + key)

PDBLINE = ('{0:6s}{1:5d} {2:4s}{3:1s}'
           '{4:4s}{5:1s}{6:4d}{7:1s}   '
           '{8:8.3f}{9:8.3f}{10:8.3f}'
           '{11:6.2f}{12:6.2f}      '
           '{13:4s}{14:2s}\n')

#HELIXLINE = ('HELIX  %3d %3s %-3s %1s %4d%1s %-3s %1s %4d%1s%2d'
#             '                               %5d\n')

HELIXLINE = ('HELIX  {serNum:3d} {helixID:>3s} '
             '{initResName:<3s} {initChainID:1s} {initSeqNum:4d}{initICode:1s} '
             '{endResName:<3s} {endChainID:1s} {endSeqNum:4d}{endICode:1s}'
             '{helixClass:2d}                               {length:5d}\n')             

SHEETLINE = ('SHEET  {strand:3d} {sheetID:>3s}{numStrands:2d} '
             '{initResName:3s} {initChainID:1s}{initSeqNum:4d}{initICode:1s} '
             '{endResName:3s} {endChainID:1s}{endSeqNum:4d}{endICode:1s}{sense:2d} \n')

PDBLINE_LT100K = ('%-6s%5d %-4s%1s%-4s%1s%4d%1s   '
                  '%8.3f%8.3f%8.3f%6.2f%6.2f      '
                  '%4s%2s%2s\n')

# Residue number
PDBLINE_GE10K = ('%-6s%5d %-4s%1s%-4s%1s%4x%1s   '
                 '%8.3f%8.3f%8.3f%6.2f%6.2f      '
                 '%4s%2s%2s\n')

# Serial number
PDBLINE_GE100K = ('%-6s%5x %-4s%1s%-4s%1s%4d%1s   '
                  '%8.3f%8.3f%8.3f%6.2f%6.2f      '
                  '%4s%2s%2s\n')

# Both
PDBLINE_GE100K_GE10K = ('%-6s%5x %-4s%1s%-4s%1s%4x%1s   '
                        '%8.3f%8.3f%8.3f%6.2f%6.2f      '
                        '%4s%2s%2s\n')

# All cases
PDBLINE_H36 = ('%-6s%5s %-4s%1s%-4s%1s%4s%1s   '
               '%8.3f%8.3f%8.3f%6.2f%6.2f      '
               '%4s%2s%2s\n')

ANISOULINE_LT100K = ('%-6s%5d %-4s%1s%-4s%1s%4d%1s '
                     '%7d%7d%7d%7d%7d%7d  '
                     '%4s%2s%2s\n')

# Residue number
ANISOULINE_GE10K = ('%-6s%5d %-4s%1s%-4s%1s%4x%1s '
                    '%7d%7d%7d%7d%7d%7d  '
                    '%4s%2s%2s\n')

# Serial number
ANISOULINE_GE100K = ('%-6s%5x %-4s%1s%-4s%1s%4d%1s '
                     '%7d%7d%7d%7d%7d%7d  '
                     '%4s%2s%2s\n')

# Both
ANISOULINE_GE100K_GE10K = ('%-6s%5x %-4s%1s%-4s%1s%4x%1s '
                           '%7d%7d%7d%7d%7d%7d  '
                           '%4s%2s%2s\n')

# All cases
ANISOULINE_H36 = ('%-6s%5s %-4s%1s%-4s%1s%4s%1s '
                  '%7d%7d%7d%7d%7d%7d  '
                  '%4s%2s%2s\n')

_writePDBdoc = """

    :arg atoms: an object with atom and coordinate data

    :arg csets: coordinate set indices, default is all coordinate sets

    :arg beta: a list or array of number to be outputted in beta column

    :arg occupancy: a list or array of number to be outputted in occupancy
        column

    :arg hybrid36: whether to use hybrid36 format for atoms with serial
        greater than 99999. Hexadecimal is used otherwise.
        Default is False
    :type hybrid36: bool 
    """

def writeChainsList(chains, filename):
    """
    Write a text file containing a list of chains that can be parsed.

    :arg chains: a list of :class:`.Chain` objects
    :type chains: list
    
    :arg filename: the name of the file to be written
    :type filename: str
    """

    fo = open(filename,'w')
    for chain in chains:
        fo.write(chain.getTitle() + ' ' + chain.getChid() + '\n')
    fo.close()
    return

def parseChainsList(filename):
    """
    Parse a set of PDBs and extract chains based on a list in a text file.

    :arg filename: the name of the file to be read
    :type filename: str

    Returns: lists containing an :class:'.AtomGroup' for each PDB, 
    the headers for those PDBs, and the requested :class:`.Chain` objects
    """
    
    fi = open(filename,'r')
    lines = fi.readlines()
    fi.close()

    pdb_ids = []
    ags = []
    headers = []
    chains = []
    num_lines = len(lines)
    LOGGER.progress('Starting', num_lines, '_prody_parseChainsList')
    for i, line in enumerate(lines):
        LOGGER.update(i, 'Parsing lines...', label='_prody_parseChainsList')
        pdb_id = line.split()[0].split('_')[0]
        if not pdb_id in pdb_ids:
            pdb_ids.append(pdb_id)

            ag, header = parsePDB(pdb_id, compressed=False, \
                                  subset=line.split()[0].split('_')[1], header=True)

            ags.append(ag)
            headers.append(header)

        chains.append(ag.getHierView()[line.strip().split()[1]])

    LOGGER.finish()
    LOGGER.info('{0} PDBs have been parsed and {1} chains have been extracted. \
                '.format(len(ags),len(chains)))

    return ags, headers, chains

def writePDBStream(stream, atoms, csets=None, **kwargs):
    """Write *atoms* in PDB format to a *stream*.

    :arg stream: anything that implements a :meth:`write` method (e.g. file,
        buffer, stdout)
        
    :arg renumber: whether to renumber atoms with serial indices
        Default is **True**
    :type renumber: bool
    """

    renumber = kwargs.get('renumber', True)

    remark = str(atoms)
    try:
        coordsets = atoms._getCoordsets(csets)
    except AttributeError:
        try:
            coordsets = atoms._getCoords()
        except AttributeError:
            raise TypeError('atoms must be an object with coordinate sets')
        if coordsets is not None:
            coordsets = [coordsets]
    else:
        if coordsets.ndim == 2:
            coordsets = [coordsets]
    if coordsets is None:
        raise ValueError('atoms does not have any coordinate sets')

    try:
        acsi = atoms.getACSIndex()
    except AttributeError:
        try:
            atoms = atoms.getAtoms()
        except AttributeError:
            raise TypeError('atoms must be an Atomic instance or an object '
                            'with `getAtoms` method')
        else:
            if atoms is None:
                raise ValueError('atoms is not associated with an Atomic '
                                 'instance')
            try:
                acsi = atoms.getACSIndex()
            except AttributeError:
                raise TypeError('atoms does not have a valid type')

    try:
        atoms.getIndex()
    except AttributeError:
        pass
    else:
        atoms = atoms.select('all')

    n_atoms = atoms.numAtoms()

    hybrid36 = kwargs.get('hybrid36', False)

    occupancy = kwargs.get('occupancy')
    if occupancy is None:
        occupancies = atoms._getOccupancies()
        if occupancies is None:
            occupancies = np.zeros(n_atoms, float)
    else:
        occupancies = np.array(occupancy)
        if len(occupancies) != n_atoms:
            raise ValueError('len(occupancy) must be equal to number of atoms')

    beta = kwargs.get('beta')
    if beta is None:
        bfactors = atoms._getBetas()
        if bfactors is None:
            bfactors = np.zeros(n_atoms, float)
    else:
        bfactors = np.array(beta)
        if len(bfactors) != n_atoms:
            raise ValueError('len(beta) must be equal to number of atoms')

    atomnames = atoms.getNames()
    if atomnames is None:
        raise ValueError('atom names are not set')
    for i, an in enumerate(atomnames):
        if len(an) < 4:
            atomnames[i] = ' ' + an

    s_or_u = np.array(['a']).dtype.char

    altlocs = atoms._getAltlocs()
    if altlocs is None or (altlocs == '.').all():
        altlocs = np.zeros(n_atoms, s_or_u + '1')

    resnames = atoms._getResnames()
    if resnames is None:
        resnames = ['UNK'] * n_atoms

    chainids = atoms._getChids()
    if chainids is None:
        chainids = np.zeros(n_atoms, s_or_u + '1')

    resnums = atoms._getResnums()
    if resnums is None:
        resnums = np.ones(n_atoms, int)

    serials = atoms._getSerials()
    if serials is None or renumber:
        serials = np.arange(n_atoms, dtype=int) + 1

    icodes = atoms._getIcodes()
    if icodes is None:
        icodes = np.zeros(n_atoms, s_or_u + '1')

    hetero = ['ATOM'] * n_atoms
    heteroflags = atoms._getFlags('hetatm')
    if heteroflags is None:
        heteroflags = atoms._getFlags('hetero')
    if heteroflags is not None:
        hetero = np.array(hetero, s_or_u + '6')
        hetero[heteroflags] = 'HETATM'

    elements = atoms._getElements()
    if elements is None:
        elements = np.zeros(n_atoms, s_or_u + '1')
    else:
        elements = np.char.rjust(elements, 2)

    segments = atoms._getSegnames()
    if segments is None:
        segments = np.zeros(n_atoms, s_or_u + '6')

    charges = atoms._getCharges()
    charges2 = np.empty(n_atoms, s_or_u + '2')
    if charges is not None:
        for i, charge in enumerate(charges):
            charges2[i] = str(abs(int(charge)))

            if np.sign(charge) == -1:
                charges2[i] += '-'
            else:
                charges2[i] += '+'

            if charges2[i] == '0+':
                charges2[i] = '  '

    anisous = atoms._getAnisous()
    if anisous is not None:
        anisous = np.array(anisous * 10000, dtype=int)

    # write remarks
    stream.write('REMARK {0}\n'.format(remark))

    # write secondary structures (if any)
    secondary = kwargs.get('secondary', True)
    secstrs = atoms._getSecstrs()
    if secstrs is not None and secondary:
        secindices = atoms._getSecindices()
        secclasses = atoms._getSecclasses()
        secids = atoms._getSecids()

        # write helices
        for i in range(1,max(secindices)+1):
            torf = np.logical_and(isHelix(secstrs), secindices==i)
            if torf.any():
                helix_resnums = resnums[torf]
                helix_chainids = chainids[torf]
                helix_resnames = resnames[torf]
                helix_secclasses = secclasses[torf]
                helix_secids = secids[torf]
                helix_icodes = icodes[torf]
                L = helix_resnums[-1] - helix_resnums[0] + 1

                stream.write(HELIXLINE.format(serNum=i, helixID=helix_secids[0], 
                            initResName=helix_resnames[0], initChainID=helix_chainids[0], 
                            initSeqNum=helix_resnums[0], initICode=helix_icodes[0],
                            endResName=helix_resnames[-1], endChainID=helix_chainids[-1], 
                            endSeqNum=helix_resnums[-1], endICode=helix_icodes[-1],
                            helixClass=helix_secclasses[0], length=L))
        
        # write strands
        torf_all_sheets = isSheet(secstrs)
        sheet_secids = secids[torf_all_sheets]

        for sheet_id in np.unique(sheet_secids):
            torf_strands_in_sheet = np.logical_and(torf_all_sheets, secids==sheet_id)
            strand_indices = secindices[torf_strands_in_sheet]
            numStrands = len(np.unique(strand_indices))

            for i in np.unique(strand_indices):
                torf_strand = np.logical_and(torf_strands_in_sheet, secindices==i)
                strand_resnums = resnums[torf_strand]
                strand_chainids = chainids[torf_strand]
                strand_resnames = resnames[torf_strand]
                strand_secclasses = secclasses[torf_strand]
                strand_icodes = icodes[torf_strand]

                stream.write(SHEETLINE.format(strand=i, sheetID=sheet_id, numStrands=numStrands,
                            initResName=strand_resnames[0], initChainID=strand_chainids[0], 
                            initSeqNum=strand_resnums[0], initICode=strand_icodes[0],
                            endResName=strand_resnames[-1], endChainID=strand_chainids[-1], 
                            endSeqNum=strand_resnums[-1], endICode=strand_icodes[-1],
                            sense=strand_secclasses[0]))
        pass

    # write atoms
    multi = len(coordsets) > 1
    write = stream.write
    for m, coords in enumerate(coordsets):
        if multi:
            write('MODEL{0:9d}\n'.format(m+1))

        if not hybrid36:
            # We need to check whether serial and residue numbers become hexadecimal
            reached_max_n_atom = False
            reached_max_n_res = False

            pdbline = PDBLINE_LT100K
            anisouline = ANISOULINE_LT100K
        else:
            warned_hybrid36 = False

        warned_5_digit = False
            
        for i, xyz in enumerate(coords):
            if hybrid36:
                pdbline = PDBLINE_H36
                anisouline = ANISOULINE_H36

                if not warned_hybrid36:
                    LOGGER.warn('hybrid36 format is being used')
                    warned_hybrid36 = True

            else:
                if not (reached_max_n_atom or reached_max_n_res) and (i == MAX_N_ATOM or serials[i] > MAX_N_ATOM):
                    reached_max_n_atom = True
                    pdbline = PDBLINE_GE100K
                    anisouline = ANISOULINE_GE100K
                    LOGGER.warn('Indices are exceeding 99999 and hexadecimal format is being used for indices')

                elif not (reached_max_n_atom or reached_max_n_res) and resnums[i] > MAX_N_RES:
                    reached_max_n_res = True
                    pdbline = PDBLINE_GE10K
                    anisouline = ANISOULINE_GE10K
                    LOGGER.warn('Resnums are exceeding 9999 and hexadecimal format is being used for resnums')

                elif reached_max_n_atom and not reached_max_n_res and resnums[i] > MAX_N_RES:
                    reached_max_n_res = True
                    pdbline = PDBLINE_GE100K_GE10K
                    anisouline = ANISOULINE_GE100K_GE10K
                    LOGGER.warn('Resnums are exceeding 9999 and hexadecimal format is being used for indices and resnums')
                
                elif reached_max_n_res and not reached_max_n_atom and (i == MAX_N_ATOM or serials[i] > MAX_N_ATOM):
                    reached_max_n_atom = True
                    pdbline = PDBLINE_GE100K_GE10K
                    anisouline = ANISOULINE_GE100K_GE10K
                    LOGGER.warn('Indices are exceeding 99999 and hexadecimal format is being used for indices and resnums')

            if hybrid36:
                serial = decToHybrid36(serials[i])
                resnum = decToHybrid36(resnums[i], resnum=True)
            else:
                serial = serials[i]
                resnum = resnums[i]

<<<<<<< HEAD
            if len(str(resnum)) == 5:
                if icodes[i] == '':
                    icodes[i] = str(resnum)[4]
                    
                    if not warned_5_digit:
                        LOGGER.warn('Storing 5-digit resnums using insertion codes')
                        warned_5_digit = True
                else:
                    LOGGER.warn('Truncating 5-digit resnum as insertion code is busy.')

                resnum = int(str(resnum)[:4])
            
            elif len(str(resnum)) > 5:
                if not warned_5_digit:
                    LOGGER.warn('Truncating {0}-digit resnum as too long to be '
                                'supported by insertion code.'.format(len(str(resnum))))
                    warned_5_digit = True
                    
                resnum = int(str(resnum)[:4])
=======
            if pdbline == PDBLINE_LT100K or hybrid36:
                if len(str(resnum)) == 5:
                    if icodes[i] == '':
                        icodes[i] = str(resnum)[4]
                        
                        if not warned_5_digit:
                            LOGGER.warn('Storing 5-digit resnums using insertion codes')
                            warned_5_digit = True
                    else:
                        LOGGER.warn('Truncating 5-digit resnum as insertion code is busy.')

                    resnum = int(str(resnum)[:4])
                
                elif len(str(resnum)) > 5:
                    if not warned_5_digit:
                        LOGGER.warn('Truncating {0}-digit resnum as too long to be '
                                    'supported by insertion code.'.format(len(str(resnum))))
                        warned_5_digit = True
                        
                    resnum = int(str(resnum)[:4])
            else:
                final_resnum = '%4x' % int(resnum)
                
                if len(str(final_resnum)) == 5:
                    if icodes[i] == '':
                        icodes[i] = str(final_resnum)[4]
                        
                        if not warned_5_digit:
                            LOGGER.warn('Storing 5-digit hex resnums using insertion codes')
                            warned_5_digit = True
                    else:
                        LOGGER.warn('Truncating 5-digit hex resnum as insertion code is busy.')

                    resnum = int(str(final_resnum)[:4], 16)
                
                elif len(str(final_resnum)) > 5:
                    if not warned_5_digit:
                        LOGGER.warn('Truncating {0}-digit hex resnum ({1}) as too long to be '
                                    'supported by insertion code.'.format(len(str(final_resnum)), 
                                                                          final_resnum))
                        warned_5_digit = True
                        
                    resnum = int(str(final_resnum)[:4], 16)
              
>>>>>>> e2c3ffd1

            write(pdbline % (hetero[i], serial,
                             atomnames[i], altlocs[i],
                             resnames[i], chainids[i], resnum,
                             icodes[i],
                             xyz[0], xyz[1], xyz[2],
                             occupancies[i], bfactors[i],
                             segments[i], elements[i], charges2[i]))

            if anisous is not None:
                anisou = anisous[i]

                write(anisouline % ("ANISOU", serial,
                                    atomnames[i], altlocs[i],
                                    resnames[i], chainids[i], resnum,
                                    icodes[i],
                                    anisou[0], anisou[1], anisou[2],
                                    anisou[3], anisou[4], anisou[5],
                                    segments[i], elements[i], charges2[i]))

            if atoms.getFlags('pdbter') is not None and atoms.getFlags('pdbter')[i]:
                write('TER\n')

        if multi:
            write('ENDMDL\n')
            altlocs = np.zeros(n_atoms, s_or_u + '1')

writePDBStream.__doc__ += _writePDBdoc

def writePDB(filename, atoms, csets=None, autoext=True, **kwargs):
    """Write *atoms* in PDB format to a file with name *filename* and return
    *filename*.  If *filename* ends with :file:`.gz`, a compressed file will
    be written.        

    :arg renumber: whether to renumber atoms with serial indices
        Default is **True**
    :type renumber: bool
    """

    if not ('.pdb' in filename or '.pdb.gz' in filename or
             '.ent' in filename or '.ent.gz' in filename):
        filename += '.pdb'
    out = openFile(filename, 'wt')
    writePDBStream(out, atoms, csets, **kwargs)
    out.close()
    return filename

writePDB.__doc__ += _writePDBdoc + """
    :arg autoext: when not present, append extension :file:`.pdb` to *filename*
"""

def writePQRStream(stream, atoms, **kwargs):
    if isinstance(atoms, Atom):
        atoms = Selection(atoms.getAtomGroup(), [atoms.getIndex()],
                          atoms.getACSIndex(),
                          'index ' + str(atoms.getIndex()))
    n_atoms = atoms.numAtoms()
    atomnames = atoms.getNames()
    if atomnames is None:
        raise RuntimeError('atom names are not set')
    for i, an in enumerate(atomnames):
        lenan = len(an)
        if lenan < 4:
            atomnames[i] = ' ' + an
        elif lenan > 4:
            atomnames[i] = an[:4]

    s_or_u = np.array(['a']).dtype.char

    resnames = atoms._getResnames()
    if resnames is None:
        resnames = ['UNK'] * n_atoms
    resnums = atoms._getResnums()
    if resnums is None:
        resnums = np.ones(n_atoms, int)
    chainids = atoms._getChids()
    if chainids is None:
        chainids = np.zeros(n_atoms, s_or_u + '1')
    charges = atoms._getCharges()
    if charges is None:
        charges = np.zeros(n_atoms, float)
    radii = atoms._getRadii()
    if radii is None:
        radii = np.zeros(n_atoms, float)
    icodes = atoms._getIcodes()
    if icodes is None:
        icodes = np.zeros(n_atoms, s_or_u + '1')
    hetero = ['ATOM'] * n_atoms
    heteroflags = atoms._getFlags('hetatm')
    if heteroflags is None:
        heteroflags = atoms._getFlags('hetero')
    if heteroflags is not None:
        hetero = np.array(hetero, s_or_u + '6')
        hetero[heteroflags] = 'HETATM'
    altlocs = atoms._getAltlocs()
    if altlocs is None:
        altlocs = np.zeros(n_atoms, s_or_u + '1')

    format = ('{0:6s} {1:5d} {2:4s} {3:1s}' +
              '{4:4s} {5:1s} {6:4d} {7:1s}   ' +
              '{8:8.3f} {9:8.3f} {10:8.3f}' +
              '{11:8.4f} {12:7.4f}\n').format
    coords = atoms._getCoords()
    write = stream.write
    for i, xyz in enumerate(coords):
        write(format(hetero[i], i+1, atomnames[i], altlocs[i],
                     resnames[i], chainids[i], int(resnums[i]),
                     icodes[i], xyz[0], xyz[1], xyz[2], charges[i], radii[i]))

def writePQR(filename, atoms, **kwargs):
    """Write *atoms* in PQR format to a file with name *filename*.  Only
    current coordinate set is written.  Returns *filename* upon success.  If
    *filename* ends with :file:`.gz`, a compressed file will be written."""

    stream = openFile(filename, 'w')
    writePQRStream(stream, atoms, **kwargs)
    stream.close()
    return filename<|MERGE_RESOLUTION|>--- conflicted
+++ resolved
@@ -635,16 +635,6 @@
                     except ValueError:
                         dec = False
 
-<<<<<<< HEAD
-                icode = line[26] 
-                if icode.isdigit() and dec:
-                    if not warned_5_digit:
-                        LOGGER.warn('Parsing 5-digit residue number including numeric insertion code')
-                        warned_5_digit = True
-                    resnum = int(str(resnum) + icode)
-                else:
-                    icodes[acount] = icode
-=======
                     if icode.isdigit():
                         if not warned_5_digit:
                             LOGGER.warn('parsed 5 digit residue number including numeric insertion code')
@@ -652,7 +642,6 @@
                         resnum = int(str(resnum) + icode)          
                     else:
                         icodes[acount] = icode
->>>>>>> e2c3ffd1
 
                 if dec and acount > 2 and resnums[acount-2] > resnum and resnums[acount-2] >= MAX_N_RES:
                     dec = False
@@ -1446,27 +1435,6 @@
                 serial = serials[i]
                 resnum = resnums[i]
 
-<<<<<<< HEAD
-            if len(str(resnum)) == 5:
-                if icodes[i] == '':
-                    icodes[i] = str(resnum)[4]
-                    
-                    if not warned_5_digit:
-                        LOGGER.warn('Storing 5-digit resnums using insertion codes')
-                        warned_5_digit = True
-                else:
-                    LOGGER.warn('Truncating 5-digit resnum as insertion code is busy.')
-
-                resnum = int(str(resnum)[:4])
-            
-            elif len(str(resnum)) > 5:
-                if not warned_5_digit:
-                    LOGGER.warn('Truncating {0}-digit resnum as too long to be '
-                                'supported by insertion code.'.format(len(str(resnum))))
-                    warned_5_digit = True
-                    
-                resnum = int(str(resnum)[:4])
-=======
             if pdbline == PDBLINE_LT100K or hybrid36:
                 if len(str(resnum)) == 5:
                     if icodes[i] == '':
@@ -1511,7 +1479,6 @@
                         
                     resnum = int(str(final_resnum)[:4], 16)
               
->>>>>>> e2c3ffd1
 
             write(pdbline % (hetero[i], serial,
                              atomnames[i], altlocs[i],

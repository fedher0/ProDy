#!/usr/bin/env python

try:
    import imp
<<<<<<< HEAD
except:
=======
except ImportError:
>>>>>>> 34aa0f7d
    import importlib as imp
    
path = imp.find_module('prody')[1]
apps = imp.find_module('apps', [path])
apps = imp.load_module('prody.apps', *apps)

if __name__ == '__main__':
    apps.evol_main()<|MERGE_RESOLUTION|>--- conflicted
+++ resolved
@@ -2,11 +2,7 @@
 
 try:
     import imp
-<<<<<<< HEAD
-except:
-=======
 except ImportError:
->>>>>>> 34aa0f7d
     import importlib as imp
     
 path = imp.find_module('prody')[1]
